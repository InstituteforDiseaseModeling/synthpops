""" Testing synthpops"""
import synthpops as sp
import numpy as np
import sciris as sc
import pytest
from random import randrange
from synthpops import read_write as sprw

# pytest.skip("Tests require refactoring - a few are calling the wrong functions to create data objects that go into other functions. This is why we are seeing indexing issues. ", allow_module_level=True)

if not sp.config.full_data_available:
    pytest.skip("Data not available, tests not possible", allow_module_level=True)

datadir = sp.datadir


def test_all(location='seattle_metro', state_location='Washington', country_location='usa', sheet_name='United States of America'):
    ''' Run all tests '''

    sc.heading('Running all tests')

    sp.validate()  # Validate that data files can be found
    dropbox_path = sp.datadir

    age_bracket_distr = sp.read_age_bracket_distr(dropbox_path, location, state_location, country_location)
    gender_fraction_by_age = sp.read_gender_fraction_by_age_bracket(dropbox_path, location, state_location, country_location)
    age_brackets_file, age_brackets_filepath = sp.get_census_age_brackets_path(dropbox_path, state_location, country_location)
    print(age_brackets_filepath)
    age_brackets = sp.get_age_brackets_from_df(age_brackets_filepath)
    age_by_brackets_dic = sp.get_age_by_brackets_dic(age_brackets)

    # ## Test selecting an age and sex for an individual ###
    a, s = sp.get_age_sex(gender_fraction_by_age, age_bracket_distr, age_brackets)
    print(a, s)

    # ## Test age mixing matrix ###
    # num_agebrackets = 18

    # flu-like weights. calibrated to empirical diary survey data.
    weights_dic = {'H': 4.11, 'S': 11.41, 'W': 8.07, 'C': 2.79}

    age_mixing_matrix_dic = sp.get_contact_matrix_dic(dropbox_path, sheet_name)

    # ## Test sampling contacts based on age ###
    age, sex = sp.get_age_sex(gender_fraction_by_age, age_bracket_distr, age_brackets)  # sample an age (and sex) from the seattle metro distribution

    n_contacts = 30
    contact_ages = sp.sample_n_contact_ages(n_contacts, age, age_brackets, age_by_brackets_dic, age_mixing_matrix_dic, weights_dic)
    print(contact_ages)

    # shut down schools
    no_schools_weights = sc.dcp(weights_dic)
    no_schools_weights['S'] = 0.1  # research shows that even with school closure, kids still have some contact with their friends from school.

    f_reduced_contacts_students = 0.5
    f_reduced_contacts_nonstudents = 0.2

    if age < 20:
        n_reduced_contacts = int(n_contacts * (1 - f_reduced_contacts_students))
    else:
        n_reduced_contacts = int(n_contacts * (1 - f_reduced_contacts_nonstudents))

    contact_ages = sp.sample_n_contact_ages(n_reduced_contacts, age, age_brackets, age_by_brackets_dic, age_mixing_matrix_dic, no_schools_weights)
    print(contact_ages)

    return


def test_n_single_ages(n_people=1e4, location='seattle_metro', state_location='Washington', country_location='usa'):

    sc.heading('Running single ages')
    sp.validate()
    datadir = sp.datadir

    age_bracket_distr = sp.read_age_bracket_distr(datadir, location, state_location, country_location)
    gender_fraction_by_age = sp.read_gender_fraction_by_age_bracket(datadir, location, state_location, country_location)
    age_brackets_file, age_brackets_filepath = sp.get_census_age_brackets_path(datadir, state_location, country_location)
    age_brackets = sp.get_age_brackets_from_df(age_brackets_filepath)

    # ## Test selecting an age and sex for an individual ###
    a, s = sp.get_age_sex(gender_fraction_by_age, age_bracket_distr, age_brackets)
    print(a, s)

    n_people = int(n_people)
    ages, sexes = [], []
    for p in range(n_people):
        a, s = sp.get_age_sex(gender_fraction_by_age, age_bracket_distr, age_brackets)
        ages.append(a)
        sexes.append(s)

    return


def test_multiple_ages(n_people=1e4, location='seattle_metro', state_location='Washington', country_location='usa'):
    sc.heading('Running multiple ages')

    datadir = sp.datadir

    age_bracket_distr = sp.read_age_bracket_distr(datadir, location, state_location, country_location)
    gender_fraction_by_age = sp.read_gender_fraction_by_age_bracket(datadir, location, state_location, country_location)
    age_brackets_file, age_brackets_filepath = sp.get_census_age_brackets_path(datadir, state_location, country_location)
    age_brackets = sp.get_age_brackets_from_df(age_brackets_filepath)

    ages, sexes = sp.get_age_sex_n(gender_fraction_by_age, age_bracket_distr, age_brackets, n_people)
    print(len(ages), len(sexes))

    return


def test_resample_age():
    sc.heading('Resample age')

    single_year_age_distr = {}
    for n in range(101):
        single_year_age_distr[n] = float(1.0 / 101.0)
    tolerance = 2  # the resampled age should be within two years
    age_distr_vals = np.array(list(single_year_age_distr.values()), dtype=np.float)
    for n in range(int(1e3)):
        random_age = int(randrange(100))

        resampled_age = sp.resample_age(age_distr_vals, random_age)
        assert abs(random_age - resampled_age) <= tolerance


def test_generate_household_sizes(location='seattle_metro', state_location='Washington', country_location='usa'):
    sc.heading('Generate household sizes')

    Nhomes_to_sample_smooth = 1000
    household_size_distr = sp.get_household_size_distr(datadir, location, state_location, country_location)
    hh_sizes = sp.generate_household_sizes(Nhomes_to_sample_smooth, household_size_distr)
    assert len(hh_sizes) == 7


def test_generate_household_sizes_from_fixed_pop_size(location='seattle_metro', state_location='Washington',
                                                      country_location='usa'):
    household_size_distr = sp.get_household_size_distr(datadir, location, state_location, country_location)

    Nhomes = 1000
    hh_sizes = sp.generate_household_sizes_from_fixed_pop_size(Nhomes, household_size_distr)
    assert len(hh_sizes) == 7


def test_generate_all_households(location='seattle_metro', state_location='Washington',
                                 country_location='usa'):
    N = 1000
    household_size_distr = sp.get_household_size_distr(datadir, location, state_location, country_location)

    hh_sizes = sp.generate_household_sizes_from_fixed_pop_size(N, household_size_distr)
    hha_brackets = sp.get_head_age_brackets(datadir, state_location=state_location, country_location=country_location)
    hha_by_size_counts = sp.get_head_age_by_size_distr(datadir, state_location=state_location, country_location=country_location)

    age_brackets_file, age_brackets_filepath = sp.get_census_age_brackets_path(datadir, state_location, country_location)
    age_brackets = sp.get_age_brackets_from_df(age_brackets_filepath)
    age_by_brackets_dic = sp.get_age_by_brackets_dic(age_brackets)

    contact_matrix_dic = sp.get_contact_matrix_dic(datadir, sheet_name='United States of America')

    single_year_age_distr = {}
    for n in range(101):
        single_year_age_distr[n] = float(1.0 / 101.0)

    homes_dic, homes = sp.generate_all_households(N, hh_sizes, hha_by_size_counts, hha_brackets, age_brackets,
                                                  age_by_brackets_dic, contact_matrix_dic, single_year_age_distr)
    assert homes_dic, homes is not None


def test_get_totalpopsizes_from_household_sizes(location='seattle_metro', state_location='Washington',
                                                country_location='usa'):
    household_size_distr = sp.get_household_size_distr(datadir, location, state_location, country_location)

    Nhomes_to_sample_smooth = 1000
    hh_sizes = sp.generate_household_sizes(Nhomes_to_sample_smooth, household_size_distr)
    sum_hh_sizes = sp.get_totalpopsize_from_household_sizes(hh_sizes)
    assert sum_hh_sizes is not None


def test_generate_larger_households(location='seattle_metro', state_location='Washington',
                                    country_location='usa'):
    Nhomes_to_sample_smooth = 1000
    household_size_distr = sp.get_household_size_distr(datadir, location, state_location, country_location)
    hh_sizes = sp.generate_household_sizes(Nhomes_to_sample_smooth, household_size_distr)

    hha_brackets = sp.get_head_age_brackets(datadir, country_location=country_location)
    hha_by_size_counts = sp.get_head_age_by_size_distr(datadir, country_location=country_location)

    age_brackets_file, age_brackets_filepath = sp.get_census_age_brackets_path(datadir, state_location, country_location)
    age_brackets = sp.get_age_brackets_from_df(age_brackets_filepath)
    age_by_brackets_dic = sp.get_age_by_brackets_dic(age_brackets)

    contact_matrix_dic = sp.get_contact_matrix_dic(datadir, sheet_name='United States of America')

    single_year_age_distr = {}
    for n in range(101):
        single_year_age_distr[n] = float(1.0 / 101.0)

    # generate households of size 3
    size = 3
    # first variable is the household size to be created, so here this means we want to create all households of size 3 and the hh_sizes variable tells us how many of size 3 will be created at index 3-1 (since hh_sizes is an array rather than a dictionary)
    larger_households = sp.generate_larger_households(size, hh_sizes, hha_by_size_counts, hha_brackets, age_brackets, age_by_brackets_dic,
                                                      contact_matrix_dic, single_year_age_distr)
    assert larger_households is not None
    print(larger_households)


def test_assign_uids_by_homes(state_location='Washington', country_location='usa'):
    homes = sp.get_head_age_by_size_distr(datadir, state_location, country_location, file_path=None,
                                          household_size_1_included=False, use_default=True)

    homes_by_uids, age_by_uid_dic = sp.assign_uids_by_homes(homes, id_len=16)

    assert homes_by_uids, age_by_uid_dic is not None


def test_get_school_enrollment_rates_path():
    path = sp.get_school_enrollment_rates_path(datadir=datadir, location='seattle_metro', state_location='Washington',
                                               country_location='usa')
    assert path is not None


def test_get_uids_in_school(location='seattle_metro', state_location='Washington',
                            country_location='usa', folder_name='contact_networks'):

    Npeople = 10000

    homes = sprw.read_setting_groups(datadir, location, state_location, country_location, folder_name, 'households', Npeople, with_ages=True)

    homes_by_uids, age_by_uid_dic = sp.assign_uids_by_homes(homes)

    uids_in_school, uids_in_school_by_age, ages_in_school_count = sp.get_uids_in_school(datadir, Npeople, location,
                                                                                        state_location,
                                                                                        country_location,
                                                                                        age_by_uid_dic,
                                                                                        homes_by_uids,
                                                                                        use_default=False)
    assert uids_in_school is not None


def test_send_students_to_school(n=10000, location='seattle_metro', state_location='Washington',
                                 country_location='usa', folder_name='contact_networks'):

    homes = sprw.read_setting_groups(datadir, location, state_location, country_location, folder_name, 'households', n, with_ages=True)

    homes_by_uids, age_by_uid_dic = sp.assign_uids_by_homes(homes)

    uids_in_school, uids_in_school_by_age, ages_in_school_count = sp.get_uids_in_school(datadir, n, location,
                                                                                        state_location,
                                                                                        country_location,
                                                                                        age_by_uid_dic,
                                                                                        homes_by_uids,
                                                                                        use_default=False)

    school_size_distr_by_bracket = sp.get_school_size_distr_by_brackets(datadir, location, state_location,
                                                                        country_location)
    school_size_brackets = sp.get_school_size_brackets(datadir, location, state_location, country_location)
    school_sizes = sp.generate_school_sizes(school_size_distr_by_bracket, school_size_brackets, uids_in_school)

    age_brackets_file, age_brackets_filepath = sp.get_census_age_brackets_path(datadir, state_location, country_location)
    age_brackets = sp.get_age_brackets_from_df(age_brackets_filepath)
    age_by_brackets_dic = sp.get_age_by_brackets_dic(age_brackets)

    contact_matrix_dic = sp.get_contact_matrix_dic(datadir, sheet_name='United States of America')

    syn_schools, syn_school_uids, syn_school_types = sp.send_students_to_school(school_sizes, uids_in_school, uids_in_school_by_age,
                                                                                ages_in_school_count, age_brackets, age_by_brackets_dic,
                                                                                contact_matrix_dic, verbose=False)
    assert syn_schools, syn_school_uids is not None

    return syn_schools, syn_school_uids


@pytest.mark.skip
def test_get_uids_potential_workers(location='seattle_metro', state_location='Washington',
                                    country_location='usa'):
    n = 10000
    homes = sp.get_head_age_by_size_distr(datadir, state_location, country_location, file_path=None,
                                          household_size_1_included=False, use_default=True)
    homes_by_uids, age_by_uid_dic = sp.assign_uids_by_homes(homes, id_len=16)
    uids_in_school, uids_in_school_by_age, ages_in_school_count = sp.get_uids_in_school(datadir, n, location,
                                                                                        state_location,
                                                                                        country_location,
                                                                                        age_by_uid_dic,
                                                                                        homes_by_uids,
                                                                                        use_default=False)
    employment_rates = sp.get_employment_rates(datadir, location=location, state_location=state_location,
                                               country_location=country_location, use_default=True)
    potential_worker_uids, potential_worker_uids_by_age, potential_worker_ages_left_count = sp.get_uids_potential_workers(
        uids_in_school, employment_rates, age_by_uid_dic)
    assert potential_worker_ages_left_count is not None

    return potential_worker_uids, potential_worker_uids_by_age, employment_rates, age_by_uid_dic


def test_generate_workplace_sizes(location='seattle_metro', state_location='Washington',
                                  country_location='usa', folder_name='contact_networks'):
    n = 10000
    uids_in_school, uids_in_school_by_age, ages_in_school_count = sp.get_uids_in_school(datadir, n, location,
                                                                                        state_location,
                                                                                        country_location,
                                                                                        folder_name=folder_name,
                                                                                        use_default=True)

    school_size_distr_by_bracket = sp.get_school_size_distr_by_brackets(datadir, location, state_location,
                                                                        country_location)
    school_size_brackets = sp.get_school_size_brackets(datadir, location, state_location, country_location)
    school_sizes = sp.generate_school_sizes(school_size_distr_by_bracket, school_size_brackets, uids_in_school)

    age_brackets_file, age_brackets_filepath = sp.get_census_age_brackets_path(datadir, state_location, country_location)
    age_brackets = sp.get_age_brackets_from_df(age_brackets_filepath)
    age_by_brackets_dic = sp.get_age_by_brackets_dic(age_brackets)

    contact_matrix_dic = sp.get_contact_matrix_dic(datadir, sheet_name='United States of America')

    # Need to instead get syn_schools now
    syn_schools, syn_school_uids, syn_school_types = sp.send_students_to_school(school_sizes, uids_in_school, uids_in_school_by_age,
                                                                                ages_in_school_count, age_brackets, age_by_brackets_dic,
                                                                                contact_matrix_dic)

    employment_rates = sp.get_employment_rates(datadir, location=location, state_location=state_location,
                                               country_location=country_location, use_default=True)

    age_by_uid_dic = sprw.read_in_age_by_uid(datadir, location, state_location, country_location, folder_name, n)

    potential_worker_uids, potential_worker_uids_by_age, potential_worker_ages_left_count = sp.get_uids_potential_workers(
        syn_school_uids, employment_rates, age_by_uid_dic)

    workers_by_age_to_assign_count = sp.get_workers_by_age_to_assign(employment_rates, potential_worker_ages_left_count,
                                                                     age_by_uid_dic)

    workplace_size_brackets = sp.get_workplace_size_brackets(datadir, location, state_location, country_location,
                                                             use_default=True)

    workplace_size_distr_by_brackets = sp.get_workplace_size_distr_by_brackets(datadir,
                                                                               state_location=state_location,
                                                                               country_location=country_location,
                                                                               use_default=True)
    workplace_sizes = sp.generate_workplace_sizes(workplace_size_distr_by_brackets, workplace_size_brackets,
                                                  workers_by_age_to_assign_count)

    return workers_by_age_to_assign_count, workplace_size_brackets, workplace_size_distr_by_brackets, workplace_sizes


@pytest.mark.skip
def test_assign_rest_of_workers(state_location='Washington', country_location='usa'):
    workers_by_age_to_assign_count, workplace_size_brackets, workplace_size_distr_by_brackets, \
    workplace_sizes = test_generate_workplace_sizes()

    potential_worker_uids, potential_worker_uids_by_age, employment_rates, \
    age_by_uid_dic = test_get_uids_potential_workers()

    contact_matrix_dic = sp.get_contact_matrix_dic(datadir, sheet_name='United States of America')

    age_brackets_16 = sp.get_census_age_brackets(datadir, state_location, country_location)
    age_by_brackets_dic_16 = sp.get_age_by_brackets_dic(age_brackets_16)

    syn_workplaces, syn_workplace_uids, potential_worker_uids, potential_worker_uids_by_age, \
    workers_by_age_to_assign_count = sp.assign_rest_of_workers(workplace_sizes, potential_worker_uids,
                                                               potential_worker_uids_by_age,
                                                               workers_by_age_to_assign_count,
                                                               age_by_uid_dic, age_brackets_16, age_by_brackets_dic_16,
                                                               contact_matrix_dic)

    # syn_workplaces should return a list of lists where each sublist is a workplace with the ages of workers, not empty
    for workplace in syn_workplaces:
        assert workplace is not None
    assert syn_workplaces != []

    # syn_worplace_uids should be a list of workers ids, not empty
    assert syn_workplace_uids != []

    # potential_worker_uids should return a list of potential worker ids
    for worker_id in potential_worker_uids:
        assert worker_id is not None

    # potential_worker_uids_by_age should return a list of potential worker ids mapped by age
    for worker_by_age in potential_worker_uids_by_age:
        assert int(worker_by_age)

    # workers_by_age_to_assign_count should be a dictionary mapping age to the count of workers left to assign
    for worker in workers_by_age_to_assign_count.items():
        assert tuple(worker)


def test_generate_school_sizes(location='seattle_metro', state_location='Washington',
                               country_location='usa', folder_name='contact_networks'):
    Nhomes = 10000
    uids_in_school = sp.get_uids_in_school(datadir, Nhomes, location,
                                           state_location,
                                           country_location,
                                           folder_name=folder_name,
                                           use_default=True)

    school_size_distr_by_bracket = sp.get_school_size_distr_by_brackets(datadir, location, state_location,
                                                                        country_location)
    school_size_brackets = sp.get_school_size_brackets(datadir, location, state_location, country_location)
    school_sizes = sp.generate_school_sizes(school_size_distr_by_bracket, school_size_brackets, uids_in_school)
    assert school_sizes is not None


@pytest.mark.skip
def test_assign_teachers_to_work(location='seattle_metro', state_location='Washington',
                                 country_location='usa', folder_name='contact_networks', n=10000):
    # Assign students to school
    gen_schools, gen_school_uids = test_send_students_to_school()

    employment_rates = sp.get_employment_rates(datadir, location=location, state_location=state_location,
                                               country_location=country_location, use_default=True)

    age_by_uid_dic = sp.read_in_age_by_uid(datadir, location, state_location, country_location, folder_name, n)

    uids_in_school = sp.get_uids_in_school(datadir, n, location, state_location, country_location, folder_name=folder_name, use_default=True)

    potential_worker_uids, potential_worker_uids_by_age, \
    potential_worker_ages_left_count = sp.get_uids_potential_workers(uids_in_school, employment_rates, age_by_uid_dic)

    workers_by_age_to_assign_count = sp.get_workers_by_age_to_assign(employment_rates, potential_worker_ages_left_count,
                                                                     age_by_uid_dic)

    # Assign teachers and update school lists
    syn_schools, syn_school_uids, potential_worker_uids, potential_worker_uids_by_age, \
    workers_by_age_to_assign_count = sp.assign_teachers_to_work(gen_schools, gen_school_uids, employment_rates,
                                                                workers_by_age_to_assign_count,
                                                                potential_worker_uids, potential_worker_uids_by_age,
                                                                potential_worker_ages_left_count,
                                                                student_teacher_ratio=30, teacher_age_min=25,
                                                                teacher_age_max=75, verbose=False)

    for n in range(len(syn_schools)):
        print(syn_schools[n])
        assert syn_schools[n] is not None
        assert syn_school_uids[n] is not None

    assert syn_schools == gen_schools
    assert syn_school_uids == gen_school_uids
    assert potential_worker_uids == potential_worker_uids
    assert potential_worker_uids_by_age == potential_worker_uids_by_age
    assert workers_by_age_to_assign_count == workers_by_age_to_assign_count


# %% Run as a script
if __name__ == '__main__':
    sc.tic()

    datadir = sp.datadir
    n = 1000
    location = 'seattle_metro'  # for census distributions
    state_location = 'Washington'  # for state wide age mixing patterns
    country_location = 'usa'
    # location = 'portland_metro'
    # state_location = 'Oregon'
    # location = 'Dakar'
    # state_location = 'Dakar'
    # country_location = 'Senegal'
    folder_name = 'contact_networks'

    # We currently only have files for USA for this data
    test_all(location, state_location, country_location)
    test_n_single_ages(1e4, location, state_location, country_location)
    test_multiple_ages(1e4, location, state_location, country_location)
    test_get_uids_in_school(location, state_location, country_location)
    test_send_students_to_school(n=10000, location=location, state_location=state_location,
                                 country_location=country_location)
    # We currently have files for both Senegal and USA for this data
    test_resample_age()
    test_generate_household_sizes()
    test_generate_household_sizes_from_fixed_pop_size()
    test_generate_all_households()
    test_get_totalpopsizes_from_household_sizes()
    test_assign_uids_by_homes()
    test_get_school_enrollment_rates_path()
<<<<<<< HEAD
    test_get_uids_potential_workers()
=======
    test_get_uids_in_school(location, state_location, country_location)
    test_send_students_to_school(n=10000, location='seattle_metro', state_location='Washington',
                                 country_location='usa')
    # test_get_uids_potential_workers()
    # test_assign_rest_of_workers()
>>>>>>> db344f6a
    test_generate_workplace_sizes()
    test_generate_school_sizes()

    # For US data only
    ages, sexes = sp.get_usa_age_sex_n(datadir, location, state_location, country_location, 1e2)
    print(ages, sexes)

    # country_location = 'Algeria'
    # age_brackets_filepath = sp.get_census_age_brackets_path(sp.datadir,country_location)
    # age_brackets = sp.get_age_brackets_from_df(age_brackets_filepath)
    # print(age_brackets)
    sc.toc()

print('Done.')<|MERGE_RESOLUTION|>--- conflicted
+++ resolved
@@ -467,15 +467,7 @@
     test_get_totalpopsizes_from_household_sizes()
     test_assign_uids_by_homes()
     test_get_school_enrollment_rates_path()
-<<<<<<< HEAD
     test_get_uids_potential_workers()
-=======
-    test_get_uids_in_school(location, state_location, country_location)
-    test_send_students_to_school(n=10000, location='seattle_metro', state_location='Washington',
-                                 country_location='usa')
-    # test_get_uids_potential_workers()
-    # test_assign_rest_of_workers()
->>>>>>> db344f6a
     test_generate_workplace_sizes()
     test_generate_school_sizes()
 
