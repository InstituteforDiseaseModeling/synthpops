import numpy as np
import pandas as pd
import sciris as sc
import synthpops as sp
import os
import unittest

# for Testconvert_df_to_json_array()
pars = sc.objdict(
            location_name = 'usa-Washington',  # name of the location
            property_name = 'population_age_distribution_16',  # name of the property to compare to
            filepath      = os.path.join(sp.datadir, 
                                         'unittests',
                                         'Washington_age_bracket_distr_16.dat'),  # path to the file to convert to array
            cols_ind      = [],  # list of column indices to include in array in conversion
            int_cols_ind  = [],  # list of column induces to convert to ints
            )

class TestLocation(unittest.TestCase):
    """
    These tests need to be run from the root synthpops/tests folder, because some of the tests involve relative
    filepath assumptions based on that.
    """

    def minimal_test_str(self):
        test_str = """{
          "location_name": "test_location",
          "data_provenance_notices": ["notice1","notice2"],
          "reference_links": ["reference1","reference2"],
          "citations": ["citation1","citation2"],
          "parent": {},
          "population_age_distribution_16": [
              [0, 4, 0.0529582569989547],
              [5, 9, 0.0558095490543863],
              [10, 14, 0.0604326443303601],
              [15, 19, 0.0592331859478199],
              [20, 24, 0.0631016111246386],
              [25, 29, 0.0702732294593048],
              [30, 34, 0.0706992873192425],
              [35, 39, 0.0721768569258823],
              [40, 44, 0.065064037895203],
              [45, 49, 0.0622025507991608],
              [50, 54, 0.0589574456633972],
              [55, 59, 0.0616100529739052],
              [60, 64, 0.0655126196820712],
              [65, 69, 0.0604741357747057],
              [70, 74, 0.0503101544738328],
              [75, 100, 0.0711843815771348]
          ],
          "employment_rates_by_age": [
            [19,0.300],
            [20,0.693]
          ],
          "enrollment_rates_by_age": [
            [2,0],
            [3,0.529]
          ],
          "household_head_age_brackets": [
            [18,19],
            [20,24]
          ],
          "household_head_age_distribution_by_family_size": [
            [2,163,999],
            [3,115,757]
          ],
          "household_size_distribution": [
            [1,0.2781590909877753],
            [2,0.3443313103056699]
          ],
          "ltcf_resident_to_staff_ratio_distribution": [
            [1,1,0.0],
            [2,2,5.0]
          ],
          "ltcf_num_residents_distribution": [
            [0,19,0.0],
            [20,39,0.08955223880597014]
          ],
          "ltcf_num_staff_distribution": [
            [0,19,0.014925373134328358],
            [20,39,0.07462686567164178]
          ],
          "school_size_brackets": [
            [20,50],
            [51,100]
          ],
          "school_size_distribution": [
            0.027522935779816515,
            0.009174311926605505
          ],
          "school_size_distribution_by_type": [
            {
              "school_type": "pk-es",
              "size_distribution": [
                0.25,
                0.5
              ]
            },
            {
              "school_type": "ms",
              "size_distribution": [
                0.35,
                0.65
              ]
            }
          ],
          "school_types_by_age": [
            {
              "school_type": "pk-es",
              "age_range": [3,10]
            },
            {
              "school_type": "ms",
              "age_range": [11,13]
            }
          ],
          "workplace_size_counts_by_num_personnel": [
            [1,4,2947],
            [5,9,992]
          ]
        }"""
        return test_str

    def minimal_location_with_parent_test_str(self):
        test_str = """{
          "location_name": "test_location_child",
          "parent": {
              "location_name": "test_location_parent",
              "parent": {
                  "location_name": "test_location_grandparent",
                  "school_size_distribution_by_type": [
                    {
                      "school_type": "pk-es",
                      "size_distribution": [
                        0.25,
                        0.5
                      ]
                    },
                    {
                      "school_type": "ms",
                      "size_distribution": [
                        0.35,
                        0.65
                      ]
                    }
                  ],
                  "school_size_brackets": [
                    [20,50],
                    [51,100]
                  ],
                  "school_size_distribution": [
                    0.25,
                    0.75
                  ]
              },
              "population_age_distributions": [{
                  "num_bins": 16,
                  "distribution": [
                    [0, 4, 0.0529582569989547],
                    [5, 9, 0.0558095490543863],
                    [10, 14, 0.0604326443303601],
                    [15, 19, 0.0592331859478199],
                    [20, 24, 0.0631016111246386],
                    [25, 29, 0.0702732294593048],
                    [30, 34, 0.0706992873192425],
                    [35, 39, 0.0721768569258823],
                    [40, 44, 0.065064037895203],
                    [45, 49, 0.0622025507991608],
                    [50, 54, 0.0589574456633972],
                    [55, 59, 0.0616100529739052],
                    [60, 64, 0.0655126196820712],
                    [65, 69, 0.0604741357747057],
                    [70, 74, 0.0503101544738328],
                    [75, 100, 0.0711843815771348]
                  ]
                }]
          },
          "employment_rates_by_age": [
            [19,0.300],
            [20,0.693]
          ],
          "school_size_distribution": [
            0.45,
            0.55
          ]
        }"""
        return test_str

    def minimal_location_with_parent_filepath_test_str(self):
        test_str = """{
          "location_name": "test_location_child",
          "parent": "unittests/test_location_A.json",
          "employment_rates_by_age": [
            [19,0.300],
            [20,0.693]
          ],
          "school_size_distribution": [
            0.45,
            0.55
          ]
        }"""
        return test_str


    def test_load_completely_empty_object_test_str(self):
        """
        location_name is a required field, so a completely empty object should complain about missing that.
        """
        test_str = "{}"
        self.assertRaises(RuntimeError, sp.load_location_from_json_str, test_str)


    def test_load_empty_object_test_str(self):
        """
        Make sure that an empty json object populates all lists as empty.
        Because parts of the code rely on this assumption.
        location_name is a required field so it must be present.
        """
        test_str = """{"location_name": "test_location"}"""
        location = sp.load_location_from_json_str(test_str)
        self.assertEqual(location.location_name, "test_location",
                          "location_name incorrect")
        for list_property in location.get_list_properties():
            att = getattr(location, list_property)
            self.assertTrue(att is not None and len(att) == 0)

    def test_load_minimal_location(self):
        test_str = self.minimal_test_str()
        location = sp.load_location_from_json_str(test_str)

        self.assertEqual(location.location_name, "test_location",
                          "location_name incorrect")

        self.assertEqual(len(location.data_provenance_notices), 2,
                          "Array length incorrect")

        self.assertEqual(location.data_provenance_notices[0], "notice1",
                          "Array entry incorrect")

        self.assertEqual(location.data_provenance_notices[1], "notice2",
                          "Array entry incorrect")

        self.assertEqual(len(location.reference_links), 2,
                          "Array length incorrect")

        self.assertEqual(location.reference_links[0], "reference1",
                          "Array entry incorrect")

        self.assertEqual(location.reference_links[1], "reference2",
                          "Array entry incorrect")

        self.assertEqual(len(location.citations), 2,
                          "Array length incorrect")

        self.assertEqual(location.citations[0], "citation1",
                          "Array entry incorrect")
        self.assertEqual(location.citations[1], "citation2",
                          "Array entry incorrect")

        # Not checking parent field.

        self.assertEqual(len(location.population_age_distribution_16), 16,
                          "Array length incorrect")

        # Just checking the first couple entries
        self.assertEqual(len(location.population_age_distribution_16[0]), 3,
                          "Array length incorrect")
        self.assertEqual(location.population_age_distribution_16[0][0], 0,
                          "Array entry incorrect")
        self.assertEqual(location.population_age_distribution_16[0][1], 4,
                          "Array entry incorrect")
        self.assertEqual(location.population_age_distribution_16[0][2], 0.0529582569989547,
                          "Array entry incorrect")

        self.assertEqual(len(location.population_age_distribution_16[1]), 3,
                          "Array length incorrect")
        self.assertEqual(location.population_age_distribution_16[1][0], 5,
                          "Array entry incorrect")
        self.assertEqual(location.population_age_distribution_16[1][1], 9,
                          "Array entry incorrect")
        self.assertEqual(location.population_age_distribution_16[1][2], 0.0558095490543863,
                          "Array entry incorrect")

        self.assertEqual(len(location.employment_rates_by_age), 2,
                          "Array length incorrect")

        self.assertEqual(len(location.employment_rates_by_age[0]), 2,
                          "Array length incorrect")
        self.assertEqual(location.employment_rates_by_age[0][0], 19,
                          "Array entry incorrect")
        self.assertEqual(location.employment_rates_by_age[0][1], 0.300,
                          "Array entry incorrect")

        self.assertEqual(len(location.employment_rates_by_age[1]), 2,
                          "Array length incorrect")
        self.assertEqual(location.employment_rates_by_age[1][0], 20,
                          "Array entry incorrect")
        self.assertEqual(location.employment_rates_by_age[1][1], 0.693,
                          "Array entry incorrect")

        self.assertEqual(len(location.enrollment_rates_by_age), 2,
                          "Array length incorrect")
        self.assertEqual(len(location.enrollment_rates_by_age[0]), 2,
                          "Array length incorrect")
        self.assertEqual(location.enrollment_rates_by_age[0][0], 2,
                          "Array entry incorrect")
        self.assertEqual(location.enrollment_rates_by_age[0][1], 0,
                          "Array entry incorrect")

        self.assertEqual(len(location.enrollment_rates_by_age[1]), 2,
                          "Array length incorrect")
        self.assertEqual(location.enrollment_rates_by_age[1][0], 3,
                          "Array entry incorrect")
        self.assertEqual(location.enrollment_rates_by_age[1][1], 0.529,
                          "Array entry incorrect")

        self.assertEqual(len(location.household_head_age_brackets), 2,
                          "Array length incorrect")
        self.assertEqual(len(location.household_head_age_brackets[0]), 2,
                          "Array length incorrect")
        self.assertEqual(location.household_head_age_brackets[0][0], 18,
                          "Array entry incorrect")
        self.assertEqual(location.household_head_age_brackets[0][1], 19,
                          "Array entry incorrect")

        self.assertEqual(len(location.household_head_age_brackets[1]), 2,
                          "Array length incorrect")
        self.assertEqual(location.household_head_age_brackets[1][0], 20,
                          "Array entry incorrect")
        self.assertEqual(location.household_head_age_brackets[1][1], 24,
                          "Array entry incorrect")

        self.assertEqual(len(location.household_head_age_distribution_by_family_size), 2,
                          "Array length incorrect")

        self.assertEqual(len(location.household_head_age_distribution_by_family_size[0]), 3,
                          "Array length incorrect")
        self.assertEqual(location.household_head_age_distribution_by_family_size[0][0], 2,
                          "Array entry incorrect")
        self.assertEqual(location.household_head_age_distribution_by_family_size[0][1], 163,
                          "Array entry incorrect")
        self.assertEqual(location.household_head_age_distribution_by_family_size[0][2], 999,
                          "Array entry incorrect")

        self.assertEqual(len(location.household_head_age_distribution_by_family_size[1]), 3,
                          "Array length incorrect")
        self.assertEqual(location.household_head_age_distribution_by_family_size[1][0], 3,
                          "Array entry incorrect")
        self.assertEqual(location.household_head_age_distribution_by_family_size[1][1], 115,
                          "Array entry incorrect")
        self.assertEqual(location.household_head_age_distribution_by_family_size[1][2], 757,
                          "Array entry incorrect")

        self.assertEqual(len(location.household_size_distribution), 2,
                          "Array length incorrect")

        self.assertEqual(len(location.household_size_distribution[0]), 2,
                          "Array length incorrect")
        self.assertEqual(location.household_size_distribution[0][0], 1,
                          "Array entry incorrect")
        self.assertEqual(location.household_size_distribution[0][1], 0.2781590909877753,
                          "Array entry incorrect")

        self.assertEqual(len(location.household_size_distribution[1]), 2,
                          "Array length incorrect")
        self.assertEqual(location.household_size_distribution[1][0], 2,
                          "Array entry incorrect")
        self.assertEqual(location.household_size_distribution[1][1], 0.3443313103056699,
                          "Array entry incorrect")

        self.assertEqual(len(location.ltcf_resident_to_staff_ratio_distribution), 2,
                          "Array length incorrect")

        self.assertEqual(len(location.ltcf_resident_to_staff_ratio_distribution[0]), 3,
                          "Array length incorrect")
        self.assertEqual(location.ltcf_resident_to_staff_ratio_distribution[0][0], 1,
                          "Array entry incorrect")
        self.assertEqual(location.ltcf_resident_to_staff_ratio_distribution[0][1], 1,
                          "Array entry incorrect")
        self.assertEqual(location.ltcf_resident_to_staff_ratio_distribution[0][2], 0.0,
                          "Array entry incorrect")

        self.assertEqual(len(location.ltcf_resident_to_staff_ratio_distribution[1]), 3,
                          "Array length incorrect")
        self.assertEqual(location.ltcf_resident_to_staff_ratio_distribution[1][0], 2,
                          "Array entry incorrect")
        self.assertEqual(location.ltcf_resident_to_staff_ratio_distribution[1][1], 2,
                          "Array entry incorrect")
        self.assertEqual(location.ltcf_resident_to_staff_ratio_distribution[1][2], 5.0,
                          "Array entry incorrect")

        self.assertEqual(len(location.ltcf_num_residents_distribution), 2,
                          "Array length incorrect")

        self.assertEqual(len(location.ltcf_num_residents_distribution[0]), 3,
                              "Array length incorrect")
        self.assertEqual(location.ltcf_num_residents_distribution[0][0], 0,
                          "Array entry incorrect")
        self.assertEqual(location.ltcf_num_residents_distribution[0][1], 19,
                          "Array entry incorrect")
        self.assertEqual(location.ltcf_num_residents_distribution[0][2], 0.0,
                          "Array entry incorrect")

        self.assertEqual(len(location.ltcf_num_residents_distribution[1]), 3,
                              "Array length incorrect")
        self.assertEqual(location.ltcf_num_residents_distribution[1][0], 20,
                          "Array entry incorrect")
        self.assertEqual(location.ltcf_num_residents_distribution[1][1], 39,
                          "Array entry incorrect")
        self.assertEqual(location.ltcf_num_residents_distribution[1][2], 0.08955223880597014,
                          "Array entry incorrect")

        self.assertEqual(len(location.ltcf_num_staff_distribution), 2,
                          "Array length incorrect")

        self.assertEqual(len(location.ltcf_num_staff_distribution[0]), 3,
                          "Array length incorrect")
        self.assertEqual(location.ltcf_num_staff_distribution[0][0], 0,
                          "Array entry incorrect")
        self.assertEqual(location.ltcf_num_staff_distribution[0][1], 19,
                          "Array entry incorrect")
        self.assertEqual(location.ltcf_num_staff_distribution[0][2], 0.014925373134328358,
                          "Array entry incorrect")

        self.assertEqual(len(location.ltcf_num_staff_distribution[1]), 3,
                          "Array length incorrect")
        self.assertEqual(location.ltcf_num_staff_distribution[1][0], 20,
                          "Array entry incorrect")
        self.assertEqual(location.ltcf_num_staff_distribution[1][1], 39,
                          "Array entry incorrect")
        self.assertEqual(location.ltcf_num_staff_distribution[1][2], 0.07462686567164178,
                          "Array entry incorrect")

        self.assertEqual(len(location.school_size_brackets), 2,
                          "Array length incorrect")

        self.assertEqual(len(location.school_size_brackets[0]), 2,
                          "Array length incorrect")
        self.assertEqual(location.school_size_brackets[0][0], 20,
                          "Array entry incorrect")
        self.assertEqual(location.school_size_brackets[0][1], 50,
                          "Array entry incorrect")

        self.assertEqual(len(location.school_size_brackets[1]), 2,
                          "Array length incorrect")
        self.assertEqual(location.school_size_brackets[1][0], 51,
                          "Array entry incorrect")
        self.assertEqual(location.school_size_brackets[1][1], 100,
                          "Array entry incorrect")

        self.assertEqual(len(location.school_size_distribution), 2,
                          "Array length incorrect")

        self.assertEqual(location.school_size_distribution[0], 0.027522935779816515,
                          "Array entry incorrect")
        self.assertEqual(location.school_size_distribution[1], 0.009174311926605505,
                          "Array entry incorrect")

        self.assertEqual(len(location.school_size_distribution_by_type), 2,
                          "Array length incorrect")

        self.assertEqual(location.school_size_distribution_by_type[0].school_type, "pk-es",
                          "school_type incorrect")
        self.assertEqual(len(location.school_size_distribution_by_type[0].size_distribution), 2,
                          "Array length incorrect")
        self.assertEqual(location.school_size_distribution_by_type[0].size_distribution[0], 0.25,
                          "Array entry incorrect")
        self.assertEqual(location.school_size_distribution_by_type[0].size_distribution[1], 0.5,
                          "Array entry incorrect")

        self.assertEqual(location.school_size_distribution_by_type[1].school_type, "ms",
                          "school_type incorrect")
        self.assertEqual(len(location.school_size_distribution_by_type[1].size_distribution), 2,
                          "Array length incorrect")
        self.assertEqual(location.school_size_distribution_by_type[1].size_distribution[0], 0.35,
                          "Array entry incorrect")
        self.assertEqual(location.school_size_distribution_by_type[1].size_distribution[1], 0.65,
                          "Array entry incorrect")


        self.assertEqual(len(location.school_types_by_age), 2,
                          "Array length incorrect")

        self.assertEqual(location.school_types_by_age[0].school_type, "pk-es",
                          "School type value incorrect")
        self.assertEqual(len(location.school_types_by_age[0].age_range), 2,
                          "Array length incorrect")
        self.assertEqual(location.school_types_by_age[0].age_range[0], 3,
                          "Array entry incorrect")
        self.assertEqual(location.school_types_by_age[0].age_range[1], 10,
                          "Array entry incorrect")

        self.assertEqual(location.school_types_by_age[1].school_type, "ms",
                          "School type value incorrect")
        self.assertEqual(len(location.school_types_by_age[1].age_range), 2,
                          "Array length incorrect")
        self.assertEqual(location.school_types_by_age[1].age_range[0], 11,
                          "Array entry incorrect")
        self.assertEqual(location.school_types_by_age[1].age_range[1], 13,
                          "Array entry incorrect")

        self.assertEqual(len(location.workplace_size_counts_by_num_personnel), 2,
                          "Array length incorrect")

        self.assertEqual(len(location.workplace_size_counts_by_num_personnel[0]), 3,
                          "Array length incorrect")
        self.assertEqual(location.workplace_size_counts_by_num_personnel[0][0], 1,
                          "Array entry incorrect")
        self.assertEqual(location.workplace_size_counts_by_num_personnel[0][1], 4,
                          "Array entry incorrect")
        self.assertEqual(location.workplace_size_counts_by_num_personnel[0][2], 2947,
                          "Array entry incorrect")

        self.assertEqual(len(location.workplace_size_counts_by_num_personnel[1]), 3,
                          "Array length incorrect")
        self.assertEqual(location.workplace_size_counts_by_num_personnel[1][0], 5,
                          "Array entry incorrect")
        self.assertEqual(location.workplace_size_counts_by_num_personnel[1][1], 9,
                          "Array entry incorrect")
        self.assertEqual(location.workplace_size_counts_by_num_personnel[1][2], 992,
                          "Array entry incorrect")

    def test_load_minimal_location_with_parent(self):
        test_str = self.minimal_location_with_parent_test_str()
        location = sp.load_location_from_json_str(test_str)
        self.check_minimal_location_with_parent(location)

    def test_load_minimal_location_with_parent_filepath(self):
        test_str = self.minimal_location_with_parent_filepath_test_str()
        location = sp.load_location_from_json_str(test_str)
        self.check_minimal_location_with_parent(location)

    def test_load_minimal_location_with_parent_filepath_from_filepath(self):
        child_filepath = os.path.join("unittests", "test_location_child.json")
        location = sp.load_location_from_filepath(child_filepath)
        self.check_minimal_location_with_parent(location)

    def check_minimal_location_with_parent(self, location):
        # All but the three specified lists are existing and empty...
        for list_property in location.get_list_properties():
            att = getattr(location, list_property)
            # what fields are we planning to test...
            if str(list_property) in ["employment_rates_by_age",
                                      "population_age_distributions",
                                      "school_size_distribution_by_type",
                                      "school_size_distribution",
                                      "school_size_brackets",
                                      "reference_links",
                                      "citations",
                                      ]:
                continue
            self.assertTrue(att is not None and len(att) == 0)  # everything else should be empty

        self.assertEqual(location.location_name, "test_location_child",
                          "location_name incorrect")

        self.assertEqual(len(location.employment_rates_by_age), 2,
                          "Array length incorrect")
        self.assertEqual(len(location.employment_rates_by_age[0]), 2,
                          "Array length incorrect")
        self.assertEqual(location.employment_rates_by_age[0][0], 19,
                          "Array entry incorrect")
        self.assertEqual(location.employment_rates_by_age[0][1], 0.3,
                          "Array entry incorrect")
        self.assertEqual(len(location.employment_rates_by_age[1]), 2,
                          "Array length incorrect")
        self.assertEqual(location.employment_rates_by_age[1][0], 20,
                          "Array entry incorrect")
        self.assertEqual(location.employment_rates_by_age[1][1], 0.693,
                          "Array entry incorrect")

        self.assertEqual(location.population_age_distributions[0].num_bins, 16,
                          "Num bins incorrect")
        self.assertEqual(len(location.population_age_distributions[0].distribution), 16,
                          "Array length incorrect")

        # Just checking the first couple entries.
        self.assertEqual(len(location.population_age_distributions[0].distribution[0]), 3,
                          "Array length incorrect")
        self.assertEqual(location.population_age_distributions[0].distribution[0][0], 0,
                          "Array entry incorrect")
        self.assertEqual(location.population_age_distributions[0].distribution[0][1], 4,
                          "Array entry incorrect")
        self.assertEqual(location.population_age_distributions[0].distribution[0][2], 0.0529582569989547,
                          "Array entry incorrect")
        self.assertEqual(len(location.population_age_distributions[0].distribution[1]), 3,
                          "Array length incorrect")
        self.assertEqual(location.population_age_distributions[0].distribution[1][0], 5,
                          "Array entry incorrect")
        self.assertEqual(location.population_age_distributions[0].distribution[1][1], 9,
                          "Array entry incorrect")
        self.assertEqual(location.population_age_distributions[0].distribution[1][2], 0.0558095490543863,
                          "Array entry incorrect")

        self.assertEqual(len(location.school_size_distribution_by_type), 2,
                          "Array length incorrect")
        self.assertEqual(location.school_size_distribution_by_type[0].school_type, "pk-es",
                          "school_type incorrect")
        self.assertEqual(len(location.school_size_distribution_by_type[0].size_distribution), 2,
                          "Array length incorrect")
        self.assertEqual(location.school_size_distribution_by_type[0].size_distribution[0], 0.25,
                          "Array entry incorrect")
        self.assertEqual(location.school_size_distribution_by_type[0].size_distribution[1], 0.5,
                          "Array entry incorrect")

        self.assertEqual(location.school_size_distribution_by_type[1].school_type, "ms",
                          "school_type incorrect")
        self.assertEqual(len(location.school_size_distribution_by_type[1].size_distribution), 2,
                          "Array length incorrect")
        self.assertEqual(location.school_size_distribution_by_type[1].size_distribution[0], 0.35,
                          "Array entry incorrect")
        self.assertEqual(location.school_size_distribution_by_type[1].size_distribution[1], 0.65,
                          "Array entry incorrect")

        self.assertEqual(len(location.school_size_brackets), 2,
                          "Array length incorrect")
        self.assertEqual(len(location.school_size_brackets[0]), 2,
                          "Array length incorrect")
        self.assertEqual(location.school_size_brackets[0][0], 20,
                          "Array entry incorrect")
        self.assertEqual(location.school_size_brackets[0][1], 50,
                          "Array entry incorrect")
        self.assertEqual(location.school_size_brackets[1][0], 51,
                          "Array entry incorrect")
        self.assertEqual(location.school_size_brackets[1][1], 100,
                          "Array entry incorrect")

        self.assertEqual(len(location.school_size_distribution), 2,
                          "Array length incorrect")
        self.assertEqual(location.school_size_distribution[0], 0.45,
                          "Array entry incorrect")
        self.assertEqual(location.school_size_distribution[1], 0.55,
                          "Array entry  incorrect")


<<<<<<< HEAD
pars = sc.objdict(
            location_name = 'usa-Washington',  # name of the location
            property_name = 'population_age_distributions',  # name of the property to compare to
            filepath      = os.path.join(sp.datadir, 
                                         'unittests',
                                         'Washington_age_bracket_distr_16.dat'),  # path to the file to convert to array
            cols_ind      = [],  # list of column indices to include in array in conversion
            int_cols_ind  = [],  # list of column induces to convert to ints
            )
=======
class TestChecks(unittest.TestCase):
    """
    Test checks can be run on probability distributions. Checks made: sum of
    probability distributions is close to 1, distribution has no negative values.
    """

    def test_check_probability_distribution_sums(self, location_name='usa-Washington-seattle_metro', property_list=None, tolerance=1e-2):
        """
        Run all checks for fields in property_list representing probability distributions. Each
        should have a sum that equals 1 within the tolerance level.

        Args:
            location_name(str)   : name of the location json to test
            property_list (list) : list of properties to check the sum of the probabilityd distribution
            tolerance (float)    : difference from the sum of 1 tolerated
        """
        location_file_path = f"{location_name}.json"
        location = sp.load_location_from_filepath(location_file_path)

        if property_list is None:
            sp.logger.info(f"\nTesting all probability distributions sum to 1 or within tolerance {tolerance} for {location_name}.")
            checks, msgs = sp.check_all_probability_distribution_sums(location, tolerance)

            err_msgs = [msg for msg in msgs if msg is not None]  # only get the msgs for failures
            err_msg = "\n".join(err_msgs)
            assert sum(checks) == len(checks), err_msg  # assert that all checks passed
            print(f'All {sum(checks)} checks passed.')

        else:
            # Example of how the sum checks can be run for a subset of properties
            sp.logger.info(f"\nTesting a subset of probability distributions sum to 1 or within tolerance {tolerance} for {location_name}.")
            for i, property_name in enumerate(property_list):
                check, msg = sp.check_probability_distribution_sum(location, property_name, tolerance)
                assert check == True, msg
                print(f'{property_name} check passed.')


    def test_check_probability_distribution_nonnegative(self, location_name='usa-Washington-seattle_metro', property_list=None):
        """
        Run all checks for fields in property_list representing probability distributions. Each
        should have all non negative values.

        Args:
            location_name(str)   : name of the location json to test
            property_list (list) : list of properties to check the sum of the probabilityd distribution
        """
        location_file_path = f"{location_name}.json"
        location = sp.load_location_from_filepath(location_file_path)

        if property_list is None:
            sp.logger.info(f"\nTesting all probability distributions are all non negative for {location_name}.")
            checks, msgs = sp.check_all_probability_distribution_nonnegative(location)

            err_msgs = [msg for msg in msgs if msg is not None]
            err_msg = "\n".join(err_msgs)
            assert sum(checks) == len(checks), err_msg  # assert that all checks passed
            print(f'All {sum(checks)} checks passed.')

        else:
            # Examples of how the non negative checks can be run for a subset of properties
            sp.logger.info(f"\nTesting a subset of probability distributions are all non negative for {location_name}")
            for i, property_name in enumerate(property_list):
                check, msg = sp.check_probability_distribution_nonnegative(location, property_name)
                assert check == True, msg
                print(f'{property_name} check passed.')

>>>>>>> bb9f94ed


class Testconvert_df_to_json_array(unittest.TestCase):
    """
    Test different aspects of the sp.data.convert_df_to_json_array() method.
    """

    def setup_convert_df_to_json_array(self, pars):
        """
        Set up objects to compare.

        Args:
            pars (dict): dictionary to get the data array and json array for comparison.

        Returns:
            array, json.array : An array of the desired data from a dataframe and
            the json entry for comparison.
        """
        df = pd.read_csv(pars.filepath)

        # columns to include : include all by default
        if pars.cols_ind == []:
            cols = df.columns
        else:
            cols = df.columns[pars.cols_ind]  # use indices to indicate which columns to include

        if pars.int_cols_ind == []:
            int_cols = pars.int_cols_ind
        else:
            int_cols = list(df.columns[pars.int_cols_ind].values)

        # array-ify all the data, convert some columns to integers
        arr = sp.convert_df_to_json_array(df, cols, int_cols)

        # corresponding json data object for the same location and data
        location = sp.load_location_from_filepath(f"{pars.location_name}.json")

        json_array = getattr(location, pars.property_name)

        if pars.property_name == 'population_age_distributions':
            json_array = [j for j in json_array if j.num_bins == len(arr)][0].distribution

        return arr, json_array


    def test_convert_df_to_json_array_age_distribution_16(self, verbose=False):
        """
        Test that the sp.convert_df_to_json_entry() converts the desired data from
        a dataframe to an array of arrays like those that can be uploaded to the
        json data objects synthpops uses.
        """
        sp.logger.info("Testing method to convert pandas dataframe to json arrays.")
      
        arr, json_array = self.setup_convert_df_to_json_array(pars)
        assert arr == json_array, "Arrays don't match"

        if verbose:
            print(f"The pandas table converted to an array matches the corresponding json array for {pars.property_name} in location: {pars.location_name}")


    def test_convert_df_to_json_entry_int_values(self):
        """
        Test that when converting a df to arrays, some of the columns specified are
        made into ints, like when we have columns specifying the age bracket min or
        max values.
        """
        sp.logger.info("Test that specified columns are converted to ints when data from a df is converted to a json array.")
        test_pars = sc.dcp(pars)
        test_pars.int_cols_ind = [0, 1]  # want to convert values from columns 0 and 1 to integers

        arr, json_array = self.setup_convert_df_to_json_array(test_pars)

        for i in range(len(arr)):
            for j in test_pars.int_cols_ind:
                 assert isinstance(arr[i][j], int), f"Value at ({i},{j}): {arr[i][j]} is not an integer as expected."
        print("Check passed. Some columns were converted to ints as expected.")


if __name__ == '__main__':


    unittest.main(verbosity=2)  # run all tests in this file

    # # run tests with non default values
    # t1 = TestLocation()
    # t1.test_load_completely_empty_object_test_str()
    # t1.test_load_empty_object_test_str()
    # t1.test_load_minimal_location()
    # t1.test_load_minimal_location_with_parent()
    # t1.test_load_minimal_location_with_parent_filepath()
    # t1.test_load_minimal_location_with_parent_filepath_from_filepath()

    # # run checks on a subset of the properties by specifying property_list
    # t2 = TestChecks()
    # t2.test_check_probability_distribution_sums(property_list=['population_age_distribution_16', 'household_size_distribution'])
    # t2.test_check_probability_distribution_nonnegative(property_list=['population_age_distribution_16', 'household_size_distribution'])

    # t3 = Testconvert_df_to_json_array()
    # t3.test_convert_df_to_json_array_age_distribution_16()
    # t3.test_convert_df_to_json_entry_int_values()<|MERGE_RESOLUTION|>--- conflicted
+++ resolved
@@ -8,13 +8,14 @@
 # for Testconvert_df_to_json_array()
 pars = sc.objdict(
             location_name = 'usa-Washington',  # name of the location
-            property_name = 'population_age_distribution_16',  # name of the property to compare to
+            property_name = 'population_age_distributions',  # name of the property to compare to
             filepath      = os.path.join(sp.datadir, 
                                          'unittests',
                                          'Washington_age_bracket_distr_16.dat'),  # path to the file to convert to array
             cols_ind      = [],  # list of column indices to include in array in conversion
             int_cols_ind  = [],  # list of column induces to convert to ints
             )
+
 
 class TestLocation(unittest.TestCase):
     """
@@ -200,14 +201,12 @@
         }"""
         return test_str
 
-
     def test_load_completely_empty_object_test_str(self):
         """
         location_name is a required field, so a completely empty object should complain about missing that.
         """
         test_str = "{}"
         self.assertRaises(RuntimeError, sp.load_location_from_json_str, test_str)
-
 
     def test_load_empty_object_test_str(self):
         """
@@ -218,7 +217,7 @@
         test_str = """{"location_name": "test_location"}"""
         location = sp.load_location_from_json_str(test_str)
         self.assertEqual(location.location_name, "test_location",
-                          "location_name incorrect")
+                         "location_name incorrect")
         for list_property in location.get_list_properties():
             att = getattr(location, list_property)
             self.assertTrue(att is not None and len(att) == 0)
@@ -228,296 +227,295 @@
         location = sp.load_location_from_json_str(test_str)
 
         self.assertEqual(location.location_name, "test_location",
-                          "location_name incorrect")
+                         "location_name incorrect")
 
         self.assertEqual(len(location.data_provenance_notices), 2,
-                          "Array length incorrect")
+                         "Array length incorrect")
 
         self.assertEqual(location.data_provenance_notices[0], "notice1",
-                          "Array entry incorrect")
+                         "Array entry incorrect")
 
         self.assertEqual(location.data_provenance_notices[1], "notice2",
-                          "Array entry incorrect")
+                         "Array entry incorrect")
 
         self.assertEqual(len(location.reference_links), 2,
-                          "Array length incorrect")
+                         "Array length incorrect")
 
         self.assertEqual(location.reference_links[0], "reference1",
-                          "Array entry incorrect")
+                         "Array entry incorrect")
 
         self.assertEqual(location.reference_links[1], "reference2",
-                          "Array entry incorrect")
+                         "Array entry incorrect")
 
         self.assertEqual(len(location.citations), 2,
-                          "Array length incorrect")
+                         "Array length incorrect")
 
         self.assertEqual(location.citations[0], "citation1",
-                          "Array entry incorrect")
+                         "Array entry incorrect")
         self.assertEqual(location.citations[1], "citation2",
-                          "Array entry incorrect")
+                         "Array entry incorrect")
 
         # Not checking parent field.
 
         self.assertEqual(len(location.population_age_distribution_16), 16,
-                          "Array length incorrect")
+                         "Array length incorrect")
 
         # Just checking the first couple entries
         self.assertEqual(len(location.population_age_distribution_16[0]), 3,
-                          "Array length incorrect")
+                         "Array length incorrect")
         self.assertEqual(location.population_age_distribution_16[0][0], 0,
-                          "Array entry incorrect")
+                         "Array entry incorrect")
         self.assertEqual(location.population_age_distribution_16[0][1], 4,
-                          "Array entry incorrect")
+                         "Array entry incorrect")
         self.assertEqual(location.population_age_distribution_16[0][2], 0.0529582569989547,
-                          "Array entry incorrect")
+                         "Array entry incorrect")
 
         self.assertEqual(len(location.population_age_distribution_16[1]), 3,
-                          "Array length incorrect")
+                         "Array length incorrect")
         self.assertEqual(location.population_age_distribution_16[1][0], 5,
-                          "Array entry incorrect")
+                         "Array entry incorrect")
         self.assertEqual(location.population_age_distribution_16[1][1], 9,
-                          "Array entry incorrect")
+                         "Array entry incorrect")
         self.assertEqual(location.population_age_distribution_16[1][2], 0.0558095490543863,
-                          "Array entry incorrect")
+                         "Array entry incorrect")
 
         self.assertEqual(len(location.employment_rates_by_age), 2,
-                          "Array length incorrect")
+                         "Array length incorrect")
 
         self.assertEqual(len(location.employment_rates_by_age[0]), 2,
-                          "Array length incorrect")
+                         "Array length incorrect")
         self.assertEqual(location.employment_rates_by_age[0][0], 19,
-                          "Array entry incorrect")
+                         "Array entry incorrect")
         self.assertEqual(location.employment_rates_by_age[0][1], 0.300,
-                          "Array entry incorrect")
+                         "Array entry incorrect")
 
         self.assertEqual(len(location.employment_rates_by_age[1]), 2,
-                          "Array length incorrect")
+                         "Array length incorrect")
         self.assertEqual(location.employment_rates_by_age[1][0], 20,
-                          "Array entry incorrect")
+                         "Array entry incorrect")
         self.assertEqual(location.employment_rates_by_age[1][1], 0.693,
-                          "Array entry incorrect")
+                         "Array entry incorrect")
 
         self.assertEqual(len(location.enrollment_rates_by_age), 2,
-                          "Array length incorrect")
+                         "Array length incorrect")
         self.assertEqual(len(location.enrollment_rates_by_age[0]), 2,
-                          "Array length incorrect")
+                         "Array length incorrect")
         self.assertEqual(location.enrollment_rates_by_age[0][0], 2,
-                          "Array entry incorrect")
+                         "Array entry incorrect")
         self.assertEqual(location.enrollment_rates_by_age[0][1], 0,
-                          "Array entry incorrect")
+                         "Array entry incorrect")
 
         self.assertEqual(len(location.enrollment_rates_by_age[1]), 2,
-                          "Array length incorrect")
+                         "Array length incorrect")
         self.assertEqual(location.enrollment_rates_by_age[1][0], 3,
-                          "Array entry incorrect")
+                         "Array entry incorrect")
         self.assertEqual(location.enrollment_rates_by_age[1][1], 0.529,
-                          "Array entry incorrect")
+                         "Array entry incorrect")
 
         self.assertEqual(len(location.household_head_age_brackets), 2,
-                          "Array length incorrect")
+                         "Array length incorrect")
         self.assertEqual(len(location.household_head_age_brackets[0]), 2,
-                          "Array length incorrect")
+                         "Array length incorrect")
         self.assertEqual(location.household_head_age_brackets[0][0], 18,
-                          "Array entry incorrect")
+                         "Array entry incorrect")
         self.assertEqual(location.household_head_age_brackets[0][1], 19,
-                          "Array entry incorrect")
+                         "Array entry incorrect")
 
         self.assertEqual(len(location.household_head_age_brackets[1]), 2,
-                          "Array length incorrect")
+                         "Array length incorrect")
         self.assertEqual(location.household_head_age_brackets[1][0], 20,
-                          "Array entry incorrect")
+                         "Array entry incorrect")
         self.assertEqual(location.household_head_age_brackets[1][1], 24,
-                          "Array entry incorrect")
+                         "Array entry incorrect")
 
         self.assertEqual(len(location.household_head_age_distribution_by_family_size), 2,
-                          "Array length incorrect")
+                         "Array length incorrect")
 
         self.assertEqual(len(location.household_head_age_distribution_by_family_size[0]), 3,
-                          "Array length incorrect")
+                         "Array length incorrect")
         self.assertEqual(location.household_head_age_distribution_by_family_size[0][0], 2,
-                          "Array entry incorrect")
+                         "Array entry incorrect")
         self.assertEqual(location.household_head_age_distribution_by_family_size[0][1], 163,
-                          "Array entry incorrect")
+                         "Array entry incorrect")
         self.assertEqual(location.household_head_age_distribution_by_family_size[0][2], 999,
-                          "Array entry incorrect")
+                         "Array entry incorrect")
 
         self.assertEqual(len(location.household_head_age_distribution_by_family_size[1]), 3,
-                          "Array length incorrect")
+                         "Array length incorrect")
         self.assertEqual(location.household_head_age_distribution_by_family_size[1][0], 3,
-                          "Array entry incorrect")
+                         "Array entry incorrect")
         self.assertEqual(location.household_head_age_distribution_by_family_size[1][1], 115,
-                          "Array entry incorrect")
+                         "Array entry incorrect")
         self.assertEqual(location.household_head_age_distribution_by_family_size[1][2], 757,
-                          "Array entry incorrect")
+                         "Array entry incorrect")
 
         self.assertEqual(len(location.household_size_distribution), 2,
-                          "Array length incorrect")
+                         "Array length incorrect")
 
         self.assertEqual(len(location.household_size_distribution[0]), 2,
-                          "Array length incorrect")
+                         "Array length incorrect")
         self.assertEqual(location.household_size_distribution[0][0], 1,
-                          "Array entry incorrect")
+                         "Array entry incorrect")
         self.assertEqual(location.household_size_distribution[0][1], 0.2781590909877753,
-                          "Array entry incorrect")
+                         "Array entry incorrect")
 
         self.assertEqual(len(location.household_size_distribution[1]), 2,
-                          "Array length incorrect")
+                         "Array length incorrect")
         self.assertEqual(location.household_size_distribution[1][0], 2,
-                          "Array entry incorrect")
+                         "Array entry incorrect")
         self.assertEqual(location.household_size_distribution[1][1], 0.3443313103056699,
-                          "Array entry incorrect")
+                         "Array entry incorrect")
 
         self.assertEqual(len(location.ltcf_resident_to_staff_ratio_distribution), 2,
-                          "Array length incorrect")
+                         "Array length incorrect")
 
         self.assertEqual(len(location.ltcf_resident_to_staff_ratio_distribution[0]), 3,
-                          "Array length incorrect")
+                         "Array length incorrect")
         self.assertEqual(location.ltcf_resident_to_staff_ratio_distribution[0][0], 1,
-                          "Array entry incorrect")
+                         "Array entry incorrect")
         self.assertEqual(location.ltcf_resident_to_staff_ratio_distribution[0][1], 1,
-                          "Array entry incorrect")
+                         "Array entry incorrect")
         self.assertEqual(location.ltcf_resident_to_staff_ratio_distribution[0][2], 0.0,
-                          "Array entry incorrect")
+                         "Array entry incorrect")
 
         self.assertEqual(len(location.ltcf_resident_to_staff_ratio_distribution[1]), 3,
-                          "Array length incorrect")
+                         "Array length incorrect")
         self.assertEqual(location.ltcf_resident_to_staff_ratio_distribution[1][0], 2,
-                          "Array entry incorrect")
+                         "Array entry incorrect")
         self.assertEqual(location.ltcf_resident_to_staff_ratio_distribution[1][1], 2,
-                          "Array entry incorrect")
+                         "Array entry incorrect")
         self.assertEqual(location.ltcf_resident_to_staff_ratio_distribution[1][2], 5.0,
-                          "Array entry incorrect")
+                         "Array entry incorrect")
 
         self.assertEqual(len(location.ltcf_num_residents_distribution), 2,
-                          "Array length incorrect")
+                         "Array length incorrect")
 
         self.assertEqual(len(location.ltcf_num_residents_distribution[0]), 3,
-                              "Array length incorrect")
+                         "Array length incorrect")
         self.assertEqual(location.ltcf_num_residents_distribution[0][0], 0,
-                          "Array entry incorrect")
+                         "Array entry incorrect")
         self.assertEqual(location.ltcf_num_residents_distribution[0][1], 19,
-                          "Array entry incorrect")
+                         "Array entry incorrect")
         self.assertEqual(location.ltcf_num_residents_distribution[0][2], 0.0,
-                          "Array entry incorrect")
+                         "Array entry incorrect")
 
         self.assertEqual(len(location.ltcf_num_residents_distribution[1]), 3,
-                              "Array length incorrect")
+                         "Array length incorrect")
         self.assertEqual(location.ltcf_num_residents_distribution[1][0], 20,
-                          "Array entry incorrect")
+                         "Array entry incorrect")
         self.assertEqual(location.ltcf_num_residents_distribution[1][1], 39,
-                          "Array entry incorrect")
+                         "Array entry incorrect")
         self.assertEqual(location.ltcf_num_residents_distribution[1][2], 0.08955223880597014,
-                          "Array entry incorrect")
+                         "Array entry incorrect")
 
         self.assertEqual(len(location.ltcf_num_staff_distribution), 2,
-                          "Array length incorrect")
+                         "Array length incorrect")
 
         self.assertEqual(len(location.ltcf_num_staff_distribution[0]), 3,
-                          "Array length incorrect")
+                         "Array length incorrect")
         self.assertEqual(location.ltcf_num_staff_distribution[0][0], 0,
-                          "Array entry incorrect")
+                         "Array entry incorrect")
         self.assertEqual(location.ltcf_num_staff_distribution[0][1], 19,
-                          "Array entry incorrect")
+                         "Array entry incorrect")
         self.assertEqual(location.ltcf_num_staff_distribution[0][2], 0.014925373134328358,
-                          "Array entry incorrect")
+                         "Array entry incorrect")
 
         self.assertEqual(len(location.ltcf_num_staff_distribution[1]), 3,
-                          "Array length incorrect")
+                         "Array length incorrect")
         self.assertEqual(location.ltcf_num_staff_distribution[1][0], 20,
-                          "Array entry incorrect")
+                         "Array entry incorrect")
         self.assertEqual(location.ltcf_num_staff_distribution[1][1], 39,
-                          "Array entry incorrect")
+                         "Array entry incorrect")
         self.assertEqual(location.ltcf_num_staff_distribution[1][2], 0.07462686567164178,
-                          "Array entry incorrect")
+                         "Array entry incorrect")
 
         self.assertEqual(len(location.school_size_brackets), 2,
-                          "Array length incorrect")
+                         "Array length incorrect")
 
         self.assertEqual(len(location.school_size_brackets[0]), 2,
-                          "Array length incorrect")
+                         "Array length incorrect")
         self.assertEqual(location.school_size_brackets[0][0], 20,
-                          "Array entry incorrect")
+                         "Array entry incorrect")
         self.assertEqual(location.school_size_brackets[0][1], 50,
-                          "Array entry incorrect")
+                         "Array entry incorrect")
 
         self.assertEqual(len(location.school_size_brackets[1]), 2,
-                          "Array length incorrect")
+                         "Array length incorrect")
         self.assertEqual(location.school_size_brackets[1][0], 51,
-                          "Array entry incorrect")
+                         "Array entry incorrect")
         self.assertEqual(location.school_size_brackets[1][1], 100,
-                          "Array entry incorrect")
+                         "Array entry incorrect")
 
         self.assertEqual(len(location.school_size_distribution), 2,
-                          "Array length incorrect")
+                         "Array length incorrect")
 
         self.assertEqual(location.school_size_distribution[0], 0.027522935779816515,
-                          "Array entry incorrect")
+                         "Array entry incorrect")
         self.assertEqual(location.school_size_distribution[1], 0.009174311926605505,
-                          "Array entry incorrect")
+                         "Array entry incorrect")
 
         self.assertEqual(len(location.school_size_distribution_by_type), 2,
-                          "Array length incorrect")
+                         "Array length incorrect")
 
         self.assertEqual(location.school_size_distribution_by_type[0].school_type, "pk-es",
-                          "school_type incorrect")
+                         "school_type incorrect")
         self.assertEqual(len(location.school_size_distribution_by_type[0].size_distribution), 2,
-                          "Array length incorrect")
+                         "Array length incorrect")
         self.assertEqual(location.school_size_distribution_by_type[0].size_distribution[0], 0.25,
-                          "Array entry incorrect")
+                         "Array entry incorrect")
         self.assertEqual(location.school_size_distribution_by_type[0].size_distribution[1], 0.5,
-                          "Array entry incorrect")
+                         "Array entry incorrect")
 
         self.assertEqual(location.school_size_distribution_by_type[1].school_type, "ms",
-                          "school_type incorrect")
+                         "school_type incorrect")
         self.assertEqual(len(location.school_size_distribution_by_type[1].size_distribution), 2,
-                          "Array length incorrect")
+                         "Array length incorrect")
         self.assertEqual(location.school_size_distribution_by_type[1].size_distribution[0], 0.35,
-                          "Array entry incorrect")
+                         "Array entry incorrect")
         self.assertEqual(location.school_size_distribution_by_type[1].size_distribution[1], 0.65,
-                          "Array entry incorrect")
-
+                         "Array entry incorrect")
 
         self.assertEqual(len(location.school_types_by_age), 2,
-                          "Array length incorrect")
+                         "Array length incorrect")
 
         self.assertEqual(location.school_types_by_age[0].school_type, "pk-es",
-                          "School type value incorrect")
+                         "School type value incorrect")
         self.assertEqual(len(location.school_types_by_age[0].age_range), 2,
-                          "Array length incorrect")
+                         "Array length incorrect")
         self.assertEqual(location.school_types_by_age[0].age_range[0], 3,
-                          "Array entry incorrect")
+                         "Array entry incorrect")
         self.assertEqual(location.school_types_by_age[0].age_range[1], 10,
-                          "Array entry incorrect")
+                         "Array entry incorrect")
 
         self.assertEqual(location.school_types_by_age[1].school_type, "ms",
-                          "School type value incorrect")
+                         "School type value incorrect")
         self.assertEqual(len(location.school_types_by_age[1].age_range), 2,
-                          "Array length incorrect")
+                         "Array length incorrect")
         self.assertEqual(location.school_types_by_age[1].age_range[0], 11,
-                          "Array entry incorrect")
+                         "Array entry incorrect")
         self.assertEqual(location.school_types_by_age[1].age_range[1], 13,
-                          "Array entry incorrect")
+                         "Array entry incorrect")
 
         self.assertEqual(len(location.workplace_size_counts_by_num_personnel), 2,
-                          "Array length incorrect")
+                         "Array length incorrect")
 
         self.assertEqual(len(location.workplace_size_counts_by_num_personnel[0]), 3,
-                          "Array length incorrect")
+                         "Array length incorrect")
         self.assertEqual(location.workplace_size_counts_by_num_personnel[0][0], 1,
-                          "Array entry incorrect")
+                         "Array entry incorrect")
         self.assertEqual(location.workplace_size_counts_by_num_personnel[0][1], 4,
-                          "Array entry incorrect")
+                         "Array entry incorrect")
         self.assertEqual(location.workplace_size_counts_by_num_personnel[0][2], 2947,
-                          "Array entry incorrect")
+                         "Array entry incorrect")
 
         self.assertEqual(len(location.workplace_size_counts_by_num_personnel[1]), 3,
-                          "Array length incorrect")
+                         "Array length incorrect")
         self.assertEqual(location.workplace_size_counts_by_num_personnel[1][0], 5,
-                          "Array entry incorrect")
+                         "Array entry incorrect")
         self.assertEqual(location.workplace_size_counts_by_num_personnel[1][1], 9,
-                          "Array entry incorrect")
+                         "Array entry incorrect")
         self.assertEqual(location.workplace_size_counts_by_num_personnel[1][2], 992,
-                          "Array entry incorrect")
+                         "Array entry incorrect")
 
     def test_load_minimal_location_with_parent(self):
         test_str = self.minimal_location_with_parent_test_str()
@@ -551,98 +549,87 @@
             self.assertTrue(att is not None and len(att) == 0)  # everything else should be empty
 
         self.assertEqual(location.location_name, "test_location_child",
-                          "location_name incorrect")
+                         "location_name incorrect")
 
         self.assertEqual(len(location.employment_rates_by_age), 2,
-                          "Array length incorrect")
+                         "Array length incorrect")
         self.assertEqual(len(location.employment_rates_by_age[0]), 2,
-                          "Array length incorrect")
+                         "Array length incorrect")
         self.assertEqual(location.employment_rates_by_age[0][0], 19,
-                          "Array entry incorrect")
+                         "Array entry incorrect")
         self.assertEqual(location.employment_rates_by_age[0][1], 0.3,
-                          "Array entry incorrect")
+                         "Array entry incorrect")
         self.assertEqual(len(location.employment_rates_by_age[1]), 2,
-                          "Array length incorrect")
+                         "Array length incorrect")
         self.assertEqual(location.employment_rates_by_age[1][0], 20,
-                          "Array entry incorrect")
+                         "Array entry incorrect")
         self.assertEqual(location.employment_rates_by_age[1][1], 0.693,
-                          "Array entry incorrect")
+                         "Array entry incorrect")
 
         self.assertEqual(location.population_age_distributions[0].num_bins, 16,
-                          "Num bins incorrect")
+                         "Num bins incorrect")
         self.assertEqual(len(location.population_age_distributions[0].distribution), 16,
-                          "Array length incorrect")
+                         "Array length incorrect")
 
         # Just checking the first couple entries.
         self.assertEqual(len(location.population_age_distributions[0].distribution[0]), 3,
-                          "Array length incorrect")
+                         "Array length incorrect")
         self.assertEqual(location.population_age_distributions[0].distribution[0][0], 0,
-                          "Array entry incorrect")
+                         "Array entry incorrect")
         self.assertEqual(location.population_age_distributions[0].distribution[0][1], 4,
-                          "Array entry incorrect")
+                         "Array entry incorrect")
         self.assertEqual(location.population_age_distributions[0].distribution[0][2], 0.0529582569989547,
-                          "Array entry incorrect")
+                         "Array entry incorrect")
         self.assertEqual(len(location.population_age_distributions[0].distribution[1]), 3,
-                          "Array length incorrect")
+                         "Array length incorrect")
         self.assertEqual(location.population_age_distributions[0].distribution[1][0], 5,
-                          "Array entry incorrect")
+                         "Array entry incorrect")
         self.assertEqual(location.population_age_distributions[0].distribution[1][1], 9,
-                          "Array entry incorrect")
+                         "Array entry incorrect")
         self.assertEqual(location.population_age_distributions[0].distribution[1][2], 0.0558095490543863,
-                          "Array entry incorrect")
+                         "Array entry incorrect")
 
         self.assertEqual(len(location.school_size_distribution_by_type), 2,
-                          "Array length incorrect")
+                         "Array length incorrect")
         self.assertEqual(location.school_size_distribution_by_type[0].school_type, "pk-es",
-                          "school_type incorrect")
+                         "school_type incorrect")
         self.assertEqual(len(location.school_size_distribution_by_type[0].size_distribution), 2,
-                          "Array length incorrect")
+                         "Array length incorrect")
         self.assertEqual(location.school_size_distribution_by_type[0].size_distribution[0], 0.25,
-                          "Array entry incorrect")
+                         "Array entry incorrect")
         self.assertEqual(location.school_size_distribution_by_type[0].size_distribution[1], 0.5,
-                          "Array entry incorrect")
+                         "Array entry incorrect")
 
         self.assertEqual(location.school_size_distribution_by_type[1].school_type, "ms",
-                          "school_type incorrect")
+                         "school_type incorrect")
         self.assertEqual(len(location.school_size_distribution_by_type[1].size_distribution), 2,
-                          "Array length incorrect")
+                         "Array length incorrect")
         self.assertEqual(location.school_size_distribution_by_type[1].size_distribution[0], 0.35,
-                          "Array entry incorrect")
+                         "Array entry incorrect")
         self.assertEqual(location.school_size_distribution_by_type[1].size_distribution[1], 0.65,
-                          "Array entry incorrect")
+                         "Array entry incorrect")
 
         self.assertEqual(len(location.school_size_brackets), 2,
-                          "Array length incorrect")
+                         "Array length incorrect")
         self.assertEqual(len(location.school_size_brackets[0]), 2,
-                          "Array length incorrect")
+                         "Array length incorrect")
         self.assertEqual(location.school_size_brackets[0][0], 20,
-                          "Array entry incorrect")
+                         "Array entry incorrect")
         self.assertEqual(location.school_size_brackets[0][1], 50,
-                          "Array entry incorrect")
+                         "Array entry incorrect")
         self.assertEqual(location.school_size_brackets[1][0], 51,
-                          "Array entry incorrect")
+                         "Array entry incorrect")
         self.assertEqual(location.school_size_brackets[1][1], 100,
-                          "Array entry incorrect")
+                         "Array entry incorrect")
 
         self.assertEqual(len(location.school_size_distribution), 2,
-                          "Array length incorrect")
+                         "Array length incorrect")
         self.assertEqual(location.school_size_distribution[0], 0.45,
-                          "Array entry incorrect")
+                         "Array entry incorrect")
         self.assertEqual(location.school_size_distribution[1], 0.55,
-                          "Array entry  incorrect")
-
-
-<<<<<<< HEAD
-pars = sc.objdict(
-            location_name = 'usa-Washington',  # name of the location
-            property_name = 'population_age_distributions',  # name of the property to compare to
-            filepath      = os.path.join(sp.datadir, 
-                                         'unittests',
-                                         'Washington_age_bracket_distr_16.dat'),  # path to the file to convert to array
-            cols_ind      = [],  # list of column indices to include in array in conversion
-            int_cols_ind  = [],  # list of column induces to convert to ints
-            )
-=======
+                         "Array entry  incorrect")
+
+
 class TestChecks(unittest.TestCase):
     """
     Test checks can be run on probability distributions. Checks made: sum of
@@ -679,7 +666,6 @@
                 assert check == True, msg
                 print(f'{property_name} check passed.')
 
-
     def test_check_probability_distribution_nonnegative(self, location_name='usa-Washington-seattle_metro', property_list=None):
         """
         Run all checks for fields in property_list representing probability distributions. Each
@@ -709,8 +695,6 @@
                 assert check == True, msg
                 print(f'{property_name} check passed.')
 
->>>>>>> bb9f94ed
-
 
 class Testconvert_df_to_json_array(unittest.TestCase):
     """
@@ -754,7 +738,6 @@
 
         return arr, json_array
 
-
     def test_convert_df_to_json_array_age_distribution_16(self, verbose=False):
         """
         Test that the sp.convert_df_to_json_entry() converts the desired data from
@@ -762,13 +745,12 @@
         json data objects synthpops uses.
         """
         sp.logger.info("Testing method to convert pandas dataframe to json arrays.")
-      
+
         arr, json_array = self.setup_convert_df_to_json_array(pars)
         assert arr == json_array, "Arrays don't match"
 
         if verbose:
             print(f"The pandas table converted to an array matches the corresponding json array for {pars.property_name} in location: {pars.location_name}")
-
 
     def test_convert_df_to_json_entry_int_values(self):
         """
@@ -784,14 +766,13 @@
 
         for i in range(len(arr)):
             for j in test_pars.int_cols_ind:
-                 assert isinstance(arr[i][j], int), f"Value at ({i},{j}): {arr[i][j]} is not an integer as expected."
+                assert isinstance(arr[i][j], int), f"Value at ({i},{j}): {arr[i][j]} is not an integer as expected."
         print("Check passed. Some columns were converted to ints as expected.")
 
 
 if __name__ == '__main__':
 
-
-    unittest.main(verbosity=2)  # run all tests in this file
+    # unittest.main(verbosity=2)  # run all tests in this file
 
     # # run tests with non default values
     # t1 = TestLocation()
@@ -803,9 +784,9 @@
     # t1.test_load_minimal_location_with_parent_filepath_from_filepath()
 
     # # run checks on a subset of the properties by specifying property_list
-    # t2 = TestChecks()
-    # t2.test_check_probability_distribution_sums(property_list=['population_age_distribution_16', 'household_size_distribution'])
-    # t2.test_check_probability_distribution_nonnegative(property_list=['population_age_distribution_16', 'household_size_distribution'])
+    t2 = TestChecks()
+    t2.test_check_probability_distribution_sums(property_list=['household_size_distribution'])
+    # t2.test_check_probability_distribution_nonnegative(property_list=['household_size_distribution'])
 
     # t3 = Testconvert_df_to_json_array()
     # t3.test_convert_df_to_json_array_age_distribution_16()
