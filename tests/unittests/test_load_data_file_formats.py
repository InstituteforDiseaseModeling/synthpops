import os
import shutil
import pandas as pd

import synthpops as sp
from synthpops import data_distributions as spdd

sp_datadir = sp.datadir

import unittest
import pytest

class DataFileFormatTest(unittest.TestCase):
    def setUp(self) -> None:
        self.is_debugging = True
        self.needs_cleanup = False
        self.cleanup_files = []

    def tearDown(self) -> None:
        if self.needs_cleanup:
            for f in self.cleanup_files:
                os.unlink(f)
        pass

    def copy_dat_and_make_csv(self, dat_fullpath):
        """
          copies a .dat file locally with a DEBUG_prefix and makes a copy as .csv
          returns: .dat filename, .csv filename
        """
        self.needs_cleanup = True
        dat_full_filename = os.path.basename(dat_fullpath)
        dat_filetitle = os.path.splitext(dat_full_filename)[0]
        dat_localfilename = f"DEBUG_{dat_filetitle}.dat"
        csv_localfilename = f"DEBUG_{dat_filetitle}.csv"
        shutil.copyfile(
            src=dat_fullpath,
            dst=dat_localfilename
        )
        tmp_dataframe = pd.read_csv(dat_localfilename)
        tmp_dataframe.to_csv(csv_localfilename)
        self.cleanup_files.append(dat_localfilename)
        self.cleanup_files.append(csv_localfilename)
        return dat_localfilename, csv_localfilename
<<<<<<< HEAD
    @pytest.mark.skip
=======

    @unittest.skip("Path methods were removed; we're keeping this around for reference.")
>>>>>>> 74775495
    def test_csv_loads_same_as_dat(self):

        headage_householdsize_distribution_path = spdd.get_household_head_age_by_size_path(
            datadir=sp_datadir,
            state_location="Washington",
            country_location="usa"
        )

        headage_distro_datfilename, headage_distro_csvfilename = self.copy_dat_and_make_csv(
            headage_householdsize_distribution_path)

        headage_distro_dat_df = spdd.get_household_head_age_by_size_df(datadir="", file_path=headage_distro_datfilename)
        headage_distro_csv_df = spdd.get_household_head_age_by_size_df(datadir="", file_path=headage_distro_csvfilename)
        if self.is_debugging:
            print(headage_distro_dat_df.describe())
            print(headage_distro_dat_df.columns)
        dat_household_age_18_20_weights = headage_distro_dat_df['household_head_age_18_20']
        dat_household_size_4_reference_35_39 = headage_distro_dat_df['household_head_age_35_39'][5]
        dat_household_size_1_weights = headage_distro_dat_df.loc[0]

        if self.is_debugging:
            print("Household age 18_20 weights")
            print(dat_household_age_18_20_weights)

            print("Household size 1 relative weights")
            print(dat_household_size_1_weights)

            print("Household size 4, reference person 25-39 relative weight")
            print(dat_household_size_4_reference_35_39)

        csv_household_age_18_20_weights = headage_distro_csv_df['household_head_age_18_20']
        csv_household_size_4_reference_35_39 = headage_distro_csv_df['household_head_age_35_39'][5]

        self.assertTrue(csv_household_age_18_20_weights.equals(csv_household_age_18_20_weights),
                        msg="household_head_age_18_20 columns should be the same")

        self.assertEqual(csv_household_size_4_reference_35_39, dat_household_size_4_reference_35_39,
                         msg="Each cell in the data table should be identical")

# OK: contact_networks.py generate_synthetic_popluation() looks for this.
# data_distributions.py get_head_age_by_size_distr() uses this to
# call data_distributions.py get_household_head_age_by_size_df() which
# calls get_household_head_age_by_size_path() and reads as a csv into dataframe


if __name__ == "__main__":
    test = DataFileFormatTest()
    test.setUp()
    # test.test_csv_loads_same_as_dat()<|MERGE_RESOLUTION|>--- conflicted
+++ resolved
@@ -41,12 +41,8 @@
         self.cleanup_files.append(dat_localfilename)
         self.cleanup_files.append(csv_localfilename)
         return dat_localfilename, csv_localfilename
-<<<<<<< HEAD
-    @pytest.mark.skip
-=======
 
     @unittest.skip("Path methods were removed; we're keeping this around for reference.")
->>>>>>> 74775495
     def test_csv_loads_same_as_dat(self):
 
         headage_householdsize_distribution_path = spdd.get_household_head_age_by_size_path(
