--- conflicted
+++ resolved
@@ -30,60 +30,18 @@
                                                          write=False, do_plot=False, return_popdict=True)
 
     # Make 2 groups of contacts
-    # Facility contacts
-<<<<<<< HEAD
-
-    contacts_group_1 = popdict  # with write = True the next line is creating a copy of popdict but from file.
-    # contacts_group_1 = sp.make_contacts_with_facilities_from_microstructure(datadir, location, state_location,
-                                                                            # country_location,
-                                                                            # n)
-    contacts_group_1_list = []
-    uids = contacts_group_1.keys()
-    uids = [uid for uid in uids]
-    for n, uid in enumerate(uids):
-        layers = contacts_group_1[uid]['contacts']['LTCF']  # this is a set in synthpops
-        contacts_group_1_list.append(list(layers))  # maybe append a list form rather than set?
-    print(*contacts_group_1_list)  # prints the list of lists of contacts in the LTCF
-    print(len(contacts_group_1_list))
-=======
-    contacts_group_1 = sp.make_contacts_with_facilities_from_microstructure(datadir, location, state_location,
-                                                                            country_location,
-                                                                            n, use_two_group_reduction=True,
-                                                                            average_LTCF_degree=average_LTCF_degree)
+    # Facility contacts - use generating function so that data can be generated as needed to run this test
+    contacts_group_1 = sp.generate_microstructure_with_facilities(datadir, location, state_location, country_location, 
+                                                                  n, do_plot=False, verbose=False, 
+                                                                  write=False, return_popdict=True, 
+                                                                  use_two_group_reduction=False, average_LTCF_degree=20)
 
     # List of ids for group_1 facility contacts
     contacts_group_1_list = list(contacts_group_1.keys())
->>>>>>> 346576ca
-
-    contacts_group_1_list = uids[0:30]  # grab a subsample
 
     # Home contacts
     network_distr_args = {'average_degree': average_LTCF_degree, 'network_type': 'poisson_degree', 'directed': True}
     contacts_group_2 = sp.make_contacts_generic(popdict, network_distr_args=network_distr_args)
-<<<<<<< HEAD
-    contacts_group_2_list = []
-    # for n, uid in contacts_group_2.items():  # this enumerates the dictionaries for all people in the second graph, results in a list of dictionaries
-    for n, uid in enumerate(contacts_group_2.keys()):  #  want to the reduced contacts method below a list of uids
-        contacts_group_2_list.append(uid)
-    print(*contacts_group_2_list)
-    print(len(contacts_group_2_list))
-
-    # Now reduce contacts
-    # won't work because contacts_group_1 and contacts_group_2 are dictionaries
-    # reduced_contacts = sp.create_reduced_contacts_with_group_types(popdict, contacts_group_1, contacts_group_2, 'LTCF',
-                                                                   # average_degree=average_LTCF_degree,
-                                                                   # force_cross_edges=True)
-
-    # probably won't work to use all uids possible in the first group because number of uids is too big or just take a long time
-    # reduced_contacts = sp.create_reduced_contacts_with_group_types(popdict, uids, contacts_group_2_list, 'LTCF',
-                                                                   # average_degree=average_LTCF_degree,
-                                                                   # force_cross_edges=True)
-
-    # works because contacts_group_1 and contacts_group_2 are lists
-    reduced_contacts = sp.create_reduced_contacts_with_group_types(popdict, contacts_group_1_list, contacts_group_2_list, 'LTCF',
-                                                                   average_degree=average_LTCF_degree,
-                                                                   force_cross_edges=True)
-=======
     # List of ids for group_2 home contacts
     contacts_group_2_list = list(contacts_group_2.keys())
 
@@ -105,7 +63,6 @@
             if len(staff_contacts) == 0:
                 errormsg = f'At least one LTCF or Skilled Nursing Facility resident has no contacts with staff members.'
                 raise ValueError(errormsg)
->>>>>>> 346576ca
 
     return reduced_contacts
 
@@ -130,7 +87,7 @@
 
     k = 20
 
-    # Create a population with LTCF
+    # # Create a population with LTCF
     population = sp.make_population(n, generate=generate, with_facilities=with_facilities, use_two_group_reduction=True,
                                     average_LTCF_degree=20)
 
