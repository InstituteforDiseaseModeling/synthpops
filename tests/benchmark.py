--- conflicted
+++ resolved
@@ -18,7 +18,6 @@
 import synthpops as sp
 from datetime import datetime
 
-<<<<<<< HEAD
 # to_profile = 'assign_rest_of_workers' # Must be one of the options listed below
 to_profile_dict = {
     0: 'make_population',
@@ -33,10 +32,6 @@
     9: 'generate_living_alone',
     10: 'generate_household_head_age_by_size',
     11: 'sample_from_range'}
-=======
-#to_profile = 'assign_rest_of_workers' # Must be one of the options listed below
-to_profile_dict = {0:'make_population',1:'trim_contacts',2:'generate_synthetic_population',3:'generate_all_households', 4:'generate_larger_households', 5:'assign_rest_of_workers', 6:'make_popdict', 7:'make_contacts', 8:'simple_n_contact_ages', 9:'generate_living_alone', 10:'generate_household_head_age_by_size' , 11:'sample_from_range'}
->>>>>>> d58eb421
 func_options = {
     'make_population': sp.make_population,
     'trim_contacts': sp.trim_contacts, # This is where most of the time goes for loading a population
@@ -63,27 +58,15 @@
     return population
 
 
-<<<<<<< HEAD
-def run_benchmark(n, test_index_list, out_dir, nruns=1):
-=======
 def run_benchmark(n, test_index_list, out_dir, nruns = 1, base_seed=0):
->>>>>>> d58eb421
     """
     loop over list of n and output perf profile for each n to test_n.txt
     """
     test_dict = {}
 
     for j in range(nruns):
-<<<<<<< HEAD
         for indx in test_index_list:
             print(f'running {j} {indx}')
-=======
-        print(f"run {j}")
-        print(f"seed = {j}")
-        seed = j + base_seed
-        sp.set_seed(seed)
-        for indx in test_index_list:
->>>>>>> d58eb421
             to_profile = to_profile_dict[indx]
             file_name = f'test_{to_profile}_{n}.txt'
             file_path = os.path.join(out_dir, file_name)
@@ -92,16 +75,11 @@
             # a string of the time
             stop = 0.0
             with open(file_path, 'w') as f:
-<<<<<<< HEAD
                 sys.stdout = f
-=======
-                #sys.stdout = f
->>>>>>> d58eb421
                 start = sc.tic()
                 sc.profile(run=make_pop, follow=func_options[to_profile], n=int(n))
                 sc.toc()
                 stop = time.time() - start
-<<<<<<< HEAD
             sys.stdout.close()
             sys.stdout = saved_stdout
             if j == 0:
@@ -110,15 +88,6 @@
                 test_dict[indx] = test_dict[indx] + (stop)
     return test_dict
 
-=======
-            #sys.stdout.close()
-            #sys.stdout = saved_stdout
-            if j == 0:
-                test_dict[indx] =stop
-            else:
-                test_dict[indx] = test_dict[indx] + (stop )
-    return test_dict
->>>>>>> d58eb421
 
 if __name__ == '__main__':
 
@@ -127,27 +96,14 @@
     parser = argparse.ArgumentParser()
     parser.add_argument('--dir', dest='outdir', default=default_outdir, help='Output Directory')
     parser.add_argument('--runs', dest='num_runs', type=int, default=1, help='number of runs to average')
-<<<<<<< HEAD
     parser.add_argument('-t', '--test', dest='test_index_list', type=int, action='append', default=[], help='test to run')
-=======
     parser.add_argument('--seed', dest='seed', type=int, default=0, help='random seed base value')
     parser.add_argument('-t', '--test', dest='test_index_list', type=int,action='append', default=[], help='test to run')
->>>>>>> d58eb421
     parser.add_argument('n', nargs='*', default=[10001], type=int, help='population')
     args = parser.parse_args()
     test_list = args.test_index_list
     if len(test_list) == 0:
-<<<<<<< HEAD
         test_list = list(to_profile_dict.keys())
-    nruns = args.num_runs
-    runs = {}
-    for n in args.n:
-        print("start processing {0} , time = {1}".format(n, datetime.now().strftime("%H:%M:%S")))
-        outdir = os.path.join(args.outdir, "pop_" + str(n))
-        Path(outdir).mkdir(parents=True, exist_ok=True)
-        runs[n] = run_benchmark(n, test_list, outdir, nruns=nruns)
-=======
-        test_list = [5]
     nruns = args.num_runs
     runs = {}
     for n in args.n:
@@ -155,17 +111,11 @@
         outdir = os.path.join(args.outdir, "pop_" + str(n))
         Path(outdir).mkdir(parents=True, exist_ok=True)
         runs[n] = run_benchmark(n, test_list, outdir, nruns=nruns,base_seed=args.seed)
->>>>>>> d58eb421
 
     print("end  processing time = {0}".format(datetime.now().strftime("%H:%M:%S")))
 
     print("population  test                              time")
-<<<<<<< HEAD
+
     for pop, test in runs.items():
         for t_indx, t_time in test.items():
-            print("{:10d}  {:30} {:.2f}".format(pop, to_profile_dict[t_indx], t_time))
-=======
-    for pop,test in runs.items():
-        for t_indx, t_time in test.items():
-            print("{:10d}  {:30} {:.2f}".format(pop, to_profile_dict[t_indx], t_time))
->>>>>>> d58eb421
+            print("{:10d}  {:30} {:.2f}".format(pop, to_profile_dict[t_indx], t_time))