--- conflicted
+++ resolved
@@ -44,8 +44,6 @@
 rand_seed = 1
 
 
-<<<<<<< HEAD
-# n = 3.95e3
 n = 1000
 n = int(n)
 
@@ -214,79 +212,27 @@
     make_popdict_with_industry = test_make_population_with_industry_code()
 
     make_pop_with_facilities_industry_fails = test_make_population_with_multi_flags()
-=======
-n = 3.95e3
-n = int(n)
-
-# # generate and write to file
-population = sp.generate_microstructure_with_facilities(datadir,
-                                                        location=location,
-                                                        state_location=state_location,
-                                                        country_location=country_location,
-                                                        gen_pop_size=n,
-                                                        use_two_group_reduction=use_two_group_reduction,
-                                                        average_LTCF_degree=average_LTCF_degree,
-                                                        ltcf_staff_age_min=ltcf_staff_age_min,
-                                                        ltcf_staff_age_max=ltcf_staff_age_max,
-                                                        with_school_types=with_school_types,
-                                                        school_mixing_type=school_mixing_type,
-                                                        average_class_size=average_class_size,
-                                                        inter_grade_mixing=inter_grade_mixing,
-                                                        average_student_teacher_ratio=average_student_teacher_ratio,
-                                                        average_teacher_teacher_degree=average_teacher_teacher_degree,
-                                                        teacher_age_min=teacher_age_min,
-                                                        teacher_age_max=teacher_age_max,
-                                                        average_student_all_staff_ratio=average_student_all_staff_ratio,
-                                                        average_additional_staff_degree=average_additional_staff_degree,
-                                                        staff_age_min=staff_age_min,
-                                                        staff_age_max=staff_age_max,
-                                                        write=write,
-                                                        plot=plot,
-                                                        return_popdict=return_popdict,
-                                                        use_default=use_default)
-
-# # # read in from file
-population = sp.make_contacts_with_facilities_from_microstructure(datadir,
-                                                                  location=location,
-                                                                  state_location=state_location,
-                                                                  country_location=country_location,
-                                                                  n=n,
-                                                                  use_two_group_reduction=use_two_group_reduction,
-                                                                  average_LTCF_degree=average_LTCF_degree,
-                                                                  with_school_types=with_school_types,
-                                                                  school_mixing_type=school_mixing_type,
-                                                                  average_class_size=average_class_size,
-                                                                  inter_grade_mixing=inter_grade_mixing,
-                                                                  average_student_teacher_ratio=average_student_teacher_ratio,
-                                                                  average_teacher_teacher_degree=average_teacher_teacher_degree,
-                                                                  average_student_all_staff_ratio=average_student_all_staff_ratio,
-                                                                  average_additional_staff_degree=average_additional_staff_degree)
-
-
-# # generate on the fly
-sc.tic()
-population = sp.make_population(n=n,
-                                generate=True,
-                                with_facilities=True,
-                                use_two_group_reduction=use_two_group_reduction,
-                                average_LTCF_degree=average_LTCF_degree,
-                                ltcf_staff_age_min=ltcf_staff_age_min,
-                                ltcf_staff_age_max=ltcf_staff_age_max,
-                                with_school_types=with_school_types,
-                                school_mixing_type=school_mixing_type,
-                                average_class_size=average_class_size,
-                                inter_grade_mixing=inter_grade_mixing,
-                                average_student_teacher_ratio=average_student_teacher_ratio,
-                                average_teacher_teacher_degree=average_teacher_teacher_degree,
-                                teacher_age_min=teacher_age_min,
-                                teacher_age_max=teacher_age_max,
-                                with_non_teaching_staff=with_non_teaching_staff,
-                                average_student_all_staff_ratio=average_student_all_staff_ratio,
-                                average_additional_staff_degree=average_additional_staff_degree,
-                                staff_age_min=staff_age_min,
-                                staff_age_max=staff_age_max,
-                                rand_seed=rand_seed)
-sc.toc()
-
-sp.check_all_residents_are_connected_to_staff(population)
->>>>>>> ac542eeb
+
+    population = sp.make_population(n=n,
+                                    generate=True,
+                                    with_facilities=True,
+                                    use_two_group_reduction=use_two_group_reduction,
+                                    average_LTCF_degree=average_LTCF_degree,
+                                    ltcf_staff_age_min=ltcf_staff_age_min,
+                                    ltcf_staff_age_max=ltcf_staff_age_max,
+                                    with_school_types=with_school_types,
+                                    school_mixing_type=school_mixing_type,
+                                    average_class_size=average_class_size,
+                                    inter_grade_mixing=inter_grade_mixing,
+                                    average_student_teacher_ratio=average_student_teacher_ratio,
+                                    average_teacher_teacher_degree=average_teacher_teacher_degree,
+                                    teacher_age_min=teacher_age_min,
+                                    teacher_age_max=teacher_age_max,
+                                    with_non_teaching_staff=with_non_teaching_staff,
+                                    average_student_all_staff_ratio=average_student_all_staff_ratio,
+                                    average_additional_staff_degree=average_additional_staff_degree,
+                                    staff_age_min=staff_age_min,
+                                    staff_age_max=staff_age_max,
+                                    rand_seed=rand_seed)
+
+    sp.check_all_residents_are_connected_to_staff(population)