"""
Compare the demographics of the generated population to the expected demographic distributions.
"""
import sciris as sc
import synthpops as sp
import numpy as np
import matplotlib as mplt
import matplotlib.pyplot as plt
<<<<<<< HEAD
import settings
=======
>>>>>>> e644f02d


# parameters to generate a test population
pars = dict(
<<<<<<< HEAD
    n                  = settings.pop_sizes.large,
    rand_seed          = 123,

    country_location   = 'usa',
    state_location     = 'Washington',
    location           = 'Island_County',
    use_default        = 1,

    household_method   = 'fixed_ages',
    smooth_ages        = 1,

    with_facilities    = 1,
    with_school_types  = 1,

    school_mixing_type = {'pk': 'age_and_class_clustered',
                          'es': 'age_and_class_clustered',
                          'ms': 'age_and_class_clustered',
                          'hs': 'random', 'uv': 'random'},  # you should know what school types you're working with
=======
    n                               = 8e3,
    rand_seed                       = 123,
    max_contacts                    = None,

    country_location                = 'usa',
    state_location                  = 'Washington',
    location                        = 'Island_County',
    use_default                     = 1,

    household_method                = 'fixed_ages',
    smooth_ages                     = 1,
    window_length                   = 7,  # window for averaging the age distribution

    with_facilities                 = 1,
    with_school_types               = 1,

    school_mixing_type              = {'pk-es': 'age_and_class_clustered', 'ms': 'age_and_class_clustered', 'hs': 'random', 'uv': 'random'},  # you should know what school types you're working with
>>>>>>> e644f02d
)


def test_age_distribution_used():
    """
    Test that the age distribution used in sp.Pop.generate() is the expected one for the location specified.
    """
    sp.logger.info("Test that the age distribution used in sp.Pop.generate() are the expected age distributions. \nThis should be binned to the default number of age brackets (cfg.nbrackets).")
<<<<<<< HEAD

    # pop = sp.make_population(**pars)
    pop = sp.Pop(**pars)
    loc_pars = pop.loc_pars
    age_dist = sp.read_age_bracket_distr(**loc_pars)
    assert len(age_dist) == sp.config.nbrackets, f'Check failed, len(age_dist): {len(age_dist)} does not match sp.config.nbrackets: {sp.config.nbrackets}.'
    print(f'Check passed, len(age_dist): {len(age_dist)} == sp.config.nbrackets: {sp.config.nbrackets}.')
=======
    pop = sp.Pop(**pars)
    loc_pars = pop.loc_pars
    age_distr = sp.read_age_bracket_distr(**loc_pars)
    assert len(age_distr) == sp.config.nbrackets, f'Check failed, len(age_distr_1): {len(age_distr)} does not match sp.config.nbrackets: {sp.config.nbrackets}.'
    print(f'Check passed, len(age_distr_1): {len(age_distr)} == sp.config.nbrackets: {sp.config.nbrackets}.')
>>>>>>> e644f02d

    return pop


def test_age_brackets_used_with_contact_matrix():
    """
    Test that the age brackets used in sp.Pop.generate() matches the contact matrices used.

    Note:
        This is a test to ensure that within sp.Pop.generate() uses the right age brackets. By default, without specifying nbrackets in sp.get_census_age_brackets(), the number of age brackets will not match the granularity of the contact matrix.

    """

    sp.logger.info("Test that the age brackets used in sp.Pop.generate() with the contact matrices have the same number of bins as the contact matrices.")

    pop = sp.Pop(**pars)
    sheet_name = pop.sheet_name

    loc_pars = pop.loc_pars

    contact_matrix_dic = sp.get_contact_matrix_dic(sp.datadir, sheet_name=sheet_name)
    contact_matrix_nbrackets = contact_matrix_dic[list(contact_matrix_dic.keys())[0]].shape[0]
    cm_age_brackets = sp.get_census_age_brackets(**sc.mergedicts(loc_pars, {'nbrackets': contact_matrix_nbrackets}))
    assert contact_matrix_nbrackets == len(cm_age_brackets), f'Check failed, len(contact_matrix_nbrackets): {contact_matrix_nbrackets} does not match len(cm_age_brackets): {len(cm_age_brackets)}.'
    print(f'Check passed. The age brackets loaded match the number of age brackets for the contact matrices used for the location.')


def test_older_ages_have_household_contacts():
    """
    Test that older age groups (85+) have at least some household contacts with
    other older individuals if expected. Together, if sp.Pop.generate() uses the
    incorrect number of age brackets with the contact matrices, older age groups
    will not be generated as household contacts for each other (when we look at
    the generated contact matrix for households, the blocks between 85+ year
    olds would then be 0 for relatively large populations, even though the
    household contact matrix would have us expect otherwise.)
    """
    test_pars = sc.dcp(pars)
<<<<<<< HEAD
    test_pars['n'] = 10e3
=======
    test_pars['n'] = 12e3  # decent size to check older populations in households
>>>>>>> e644f02d

    pop = sp.Pop(**test_pars)
    pop_dict = pop.to_dict()
    loc_pars = pop.loc_pars

    contact_matrix_dic = sp.get_contact_matrix_dic(sp.datadir, sheet_name=pop.sheet_name)

    contact_matrix_nbrackets = contact_matrix_dic[list(contact_matrix_dic.keys())[0]].shape[0]
    cm_age_brackets = sp.get_census_age_brackets(**sc.mergedicts(loc_pars, {'nbrackets': contact_matrix_nbrackets}))
    cm_age_by_brackets_dic = sp.get_age_by_brackets_dic(cm_age_brackets)

    age_threshold = 80
    age_threshold_bracket = cm_age_by_brackets_dic[age_threshold]

    expected_older_contact = np.sum(contact_matrix_dic['H'][age_threshold_bracket:, age_threshold_bracket:])

    matrix = sp.calculate_contact_matrix(pop_dict, layer='H')

    gen_older_age_contacts = np.sum(matrix[age_threshold:, age_threshold:])
    if expected_older_contact != 0:
        assert gen_older_age_contacts != 0, f'Check failed, individuals over {age_threshold} years old have no contacts with each other in households even though the household contact matrix expects them to.'

    else:
        assert gen_older_age_contacts == 0, f'Check failed, individuals over {age_threshold} years old have {gen_older_age_contacts} household contacts with each other even though the household contact matrix expects them to have none.'
    print('Check passed.')


<<<<<<< HEAD
def test_plot_contact_matrix(do_show=False):
    """"""
    pop = sp.Pop(**pars)
    pop.plot_contacts(do_show=do_show)
=======
def test_plot_contact_matrix():
    """"""
    pop = sp.Pop(**pars)
    pop.plot_contacts()
>>>>>>> e644f02d


if __name__ == '__main__':

    pop = test_age_distribution_used()
    test_age_brackets_used_with_contact_matrix()
    test_older_ages_have_household_contacts()
<<<<<<< HEAD

    test_plot_contact_matrix()
    plt.show()
=======
    test_plot_contact_matrix()
>>>>>>> e644f02d
<|MERGE_RESOLUTION|>--- conflicted
+++ resolved
@@ -6,16 +6,12 @@
 import numpy as np
 import matplotlib as mplt
 import matplotlib.pyplot as plt
-<<<<<<< HEAD
 import settings
-=======
->>>>>>> e644f02d
 
 
 # parameters to generate a test population
 pars = dict(
-<<<<<<< HEAD
-    n                  = settings.pop_sizes.large,
+    n                  = 8e3,
     rand_seed          = 123,
 
     country_location   = 'usa',
@@ -33,25 +29,7 @@
                           'es': 'age_and_class_clustered',
                           'ms': 'age_and_class_clustered',
                           'hs': 'random', 'uv': 'random'},  # you should know what school types you're working with
-=======
-    n                               = 8e3,
-    rand_seed                       = 123,
-    max_contacts                    = None,
 
-    country_location                = 'usa',
-    state_location                  = 'Washington',
-    location                        = 'Island_County',
-    use_default                     = 1,
-
-    household_method                = 'fixed_ages',
-    smooth_ages                     = 1,
-    window_length                   = 7,  # window for averaging the age distribution
-
-    with_facilities                 = 1,
-    with_school_types               = 1,
-
-    school_mixing_type              = {'pk-es': 'age_and_class_clustered', 'ms': 'age_and_class_clustered', 'hs': 'random', 'uv': 'random'},  # you should know what school types you're working with
->>>>>>> e644f02d
 )
 
 
@@ -60,21 +38,12 @@
     Test that the age distribution used in sp.Pop.generate() is the expected one for the location specified.
     """
     sp.logger.info("Test that the age distribution used in sp.Pop.generate() are the expected age distributions. \nThis should be binned to the default number of age brackets (cfg.nbrackets).")
-<<<<<<< HEAD
 
-    # pop = sp.make_population(**pars)
     pop = sp.Pop(**pars)
     loc_pars = pop.loc_pars
     age_dist = sp.read_age_bracket_distr(**loc_pars)
     assert len(age_dist) == sp.config.nbrackets, f'Check failed, len(age_dist): {len(age_dist)} does not match sp.config.nbrackets: {sp.config.nbrackets}.'
     print(f'Check passed, len(age_dist): {len(age_dist)} == sp.config.nbrackets: {sp.config.nbrackets}.')
-=======
-    pop = sp.Pop(**pars)
-    loc_pars = pop.loc_pars
-    age_distr = sp.read_age_bracket_distr(**loc_pars)
-    assert len(age_distr) == sp.config.nbrackets, f'Check failed, len(age_distr_1): {len(age_distr)} does not match sp.config.nbrackets: {sp.config.nbrackets}.'
-    print(f'Check passed, len(age_distr_1): {len(age_distr)} == sp.config.nbrackets: {sp.config.nbrackets}.')
->>>>>>> e644f02d
 
     return pop
 
@@ -113,11 +82,8 @@
     household contact matrix would have us expect otherwise.)
     """
     test_pars = sc.dcp(pars)
-<<<<<<< HEAD
-    test_pars['n'] = 10e3
-=======
+
     test_pars['n'] = 12e3  # decent size to check older populations in households
->>>>>>> e644f02d
 
     pop = sp.Pop(**test_pars)
     pop_dict = pop.to_dict()
@@ -145,17 +111,10 @@
     print('Check passed.')
 
 
-<<<<<<< HEAD
 def test_plot_contact_matrix(do_show=False):
     """"""
     pop = sp.Pop(**pars)
     pop.plot_contacts(do_show=do_show)
-=======
-def test_plot_contact_matrix():
-    """"""
-    pop = sp.Pop(**pars)
-    pop.plot_contacts()
->>>>>>> e644f02d
 
 
 if __name__ == '__main__':
@@ -163,10 +122,4 @@
     pop = test_age_distribution_used()
     test_age_brackets_used_with_contact_matrix()
     test_older_ages_have_household_contacts()
-<<<<<<< HEAD
-
-    test_plot_contact_matrix()
-    plt.show()
-=======
-    test_plot_contact_matrix()
->>>>>>> e644f02d
+    test_plot_contact_matrix()