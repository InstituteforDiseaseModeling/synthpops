"""
Generate contacts between people in the population, with many options possible
"""

import os
import numpy as np
import pandas as pd
import numba as nb
import sciris as sc
import networkx as nx
from . import data_distributions as spdata
from . import sampling as spsamp
from . import base as spb
from . import contact_networks as spcnx
from . import read_write as sprw
from .config import datadir


def make_popdict(n=None, uids=None, ages=None, sexes=None, location=None, state_location=None, country_location=None, use_demography=False, id_len=16):
    """
    Create a dictionary of n people with age, sex and loc keys

    Args:
        n (int)                   : number of people
        uids (list)               : supplied uids of individuals
        ages (list)               : supplied ages of individuals
        sexes (list)              : supplied sexes of individuals
        location (string)         : name of the location
        state_location (string)   : name of the state the location is in
        country_location (string) : name of the country the location is in
        use_demography (bool)     : If True, use demographic data
        id_len (int)              : length of the uid

    Returns:
        A dictionary where keys are the uid of each person and the values are another dictionary containing values for other attributes of the person
    """

    min_people = 100

    if location             is None: location = 'seattle_metro'
    if state_location is None: state_location = 'Washington'

    # A list of UIDs was supplied as the first argument
    if uids is not None:  # UIDs were supplied, use them
        n = len(uids)
        # uid_mapping = {uids[i]: i for i in range(len(uids))}
        try:
            uid_mapping = {uid: int(uid) for u, uid in enumerate(uids)}
        except:
            uid_mapping = {uid: u for u, uid in enumerate(uids)}  # replacing uids for uid_mapping since uids might be strings
    else:  # Not supplied, generate
        n = int(n)
        # default to using ints for ids from now on
        uids = [i for i in range(n)] 
        uid_mapping = {i: i for i in range(n)}

        # using strings for uids
        # uids = []
        # for i in range(n):
            # uids.append(sc.uuid(length=id_len))

    # Check that there are enough people
    if n < min_people:
        print(f'Warning: with {n}<{min_people} people, contact matrices will be approximate')

    # Optionally take in either ages or sexes, too
    if ages is None and sexes is None:
        if use_demography:
            if country_location != 'usa':
                gen_ages = spsamp.get_age_n(datadir, n=n, location=location, state_location=state_location, country_location=country_location)
                gen_sexes = list(np.random.binomial(1, p=0.5, size=n))
            else:
                if location is None: location, state_location = 'seattle_metro', 'Washington'
                gen_ages, gen_sexes = spsamp.get_usa_age_sex_n(datadir, location=location, state_location=state_location, country_location=country_location, n_people=n)
        else:
            # if location is None:
            gen_ages, gen_sexes = spsamp.get_age_sex_n(None, None, None, n_people=n)

    # you only have ages...
    elif ages is not None and sexes is None:
        if country_location == 'usa':
            if location is None: location, state_location = 'seattle_metro', 'Washington'
            gen_ages, gen_sexes = spsamp.get_usa_sex_n(datadir, ages, location=location, state_location=state_location, country_location=country_location)
        else:
            gen_ages = ages
            gen_sexes = list(np.random.binomial(1, p=0.5, size=n))

    # you only have sexes...
    elif ages is None and sexes is not None:
        if country_location == 'usa':
            if location is None: location, state_location = 'seattle_metro', 'Washington'
            gen_ages, gen_sexes = spsamp.get_usa_age_n(datadir, sexes, location=location, state_location=state_location, country_location=country_location)
        else:
            # gen_sexes = sexes
            # gen_ages = sp.get_age_n(datadir,n=n,location=location,state_location=state_location,country_location=country_location)
            raise NotImplementedError('Currently, only locations in the US are supported')

    # randomize your generated ages and sexes
    if ages is None or sexes is None:
        random_inds = np.random.permutation(n)
        ages = [gen_ages[r] for r in random_inds]
        sexes = [gen_sexes[r] for r in random_inds]

    # you have both ages and sexes so we'll just populate that for you...
    popdict = {}
    for i, uid in enumerate(uids):
<<<<<<< HEAD
        u = uid_mapping[uid]
        popdict[u] = {}
        popdict[u]['age'] = int(ages[i])
        popdict[u]['sex'] = sexes[i]
        popdict[u]['loc'] = None
        popdict[u]['contacts'] = {'M': set()}
=======
        uid = uid_mapping[uid]
        popdict[uid] = {}
        popdict[uid]['age'] = int(ages[i])
        popdict[uid]['sex'] = sexes[i]
        popdict[uid]['loc'] = None
        popdict[uid]['contacts'] = {'M': set()}
>>>>>>> 53945eca

    return popdict


def make_contacts_generic(popdict, network_distr_args):
    """
    Create contact network regardless of age, according to network distribution properties. Can be used by webapp.

    Args:
        popdict (dict)           : dictionary of all individuals
        network_distr_args (dict): network distribution parameters dictionary for average_degree, network_type, and directionality

    Returns:
        A dictionary of individuals with contacts drawn from given network distribution parameters.
    """

    n_contacts = network_distr_args['average_degree']
    network_type = network_distr_args['network_type']
    directed = network_distr_args['directed']

    uids = popdict.keys()
    uids = [uid for uid in uids]

    # if isinstance(uids[0], str):
        # uid_mapping = {uid: u for u, uid in enumerate(uids)}

    # elif isinstance(uids[0], int):
        # uid_mapping = {i: i for i in range(len(uids))}

    N = len(popdict)

    if network_type == 'poisson_degree':
        p = float(n_contacts)/N

        G = nx.erdos_renyi_graph(N, p, directed=directed)

    A = [a for a in G.adjacency()]

    for n, uid in enumerate(uids):
        targets = [t for t in A[n][1].keys()]
        target_uids = [uids[target] for target in targets]  # if using uids which may be strings or ints
        popdict[uid]['contacts']['M'] = set(target_uids)

    return popdict


def make_contacts_without_social_layers_152(popdict, n_contacts_dic, location, state_location, country_location, sheet_name, network_distr_args):
    """
    Create contact network according to overall age-mixing contact matrices. Does not capture clustering or microstructure,
    therefore exact households, schools, or workplaces are not created. However, this does separate agents according to their
    age and gives them contacts likely for their age. For all ages, the average number of contacts is constant with this
    method, although location specific data may prove this to not be true.

    Args:
        popdict (dict)            : dictionary of all individuals
        n_contacts_dic (dict)     : number of contacts to draw on average by setting
        location (string)         : name of the location
        state_location (string)   : name of the state the location is in
        country_location (string) : name of the country the location is in
        sheet_name (string)       : name of the sheet in the excel file with contact patterns
        network_distr_args (dict) : network distribution parameters dictionary for average_degree, network_type, and directionality, can also include powerlaw exponents,
                                    block sizes (re: SBMs), clustering distribution, or other properties needed to generate network structures. Checkout
                                    https://networkx.github.io/documentation/stable/reference/generators.html#module-networkx.generators for what's possible
                                    Default 'network_type' is 'poisson_degree' for Erdos-Renyi random graphs in large n limit.

    Returns:
        A dictionary of individuals with attributes, including their age and the ids of their contacts drawn from given network distribution parameters and the ages of contacts drawn according to overall age mixing data.
        A single social setting or layer of contacts.

    """

    uids_by_age_dic = spb.get_uids_by_age_dic(popdict)
    age_brackets = spdata.get_census_age_brackets(datadir, state_location=state_location, country_location=country_location)
    num_agebrackets = len(age_brackets)
    age_by_brackets_dic = spb.get_age_by_brackets_dic(age_brackets)

    age_mixing_matrix_dic = spdata.get_contact_matrix_dic(datadir, sheet_name=sheet_name)
    age_mixing_matrix_dic['M'] = spb.combine_matrices(age_mixing_matrix_dic, n_contacts_dic, num_agebrackets)  # may need to normalize matrices before applying this method to K. Prem et al matrices because of the difference in what the raw matrices represent

    n_contacts = network_distr_args['average_degree']
    directed = network_distr_args['directed']
    network_type = network_distr_args['network_type']

    k = 'M'
    if directed:
        if network_type == 'poisson_degree':
            for i in popdict:
                nc = spsamp.pt(n_contacts)
                contact_ages = spsamp.sample_n_contact_ages_with_matrix(nc, popdict[i]['age'], age_brackets, age_by_brackets_dic, age_mixing_matrix_dic[k])
                popdict[i]['contacts'][k] = popdict[i]['contacts'][k].union(spsamp.get_n_contact_ids_by_age(uids_by_age_dic, contact_ages, age_brackets, age_by_brackets_dic))
    else:
        if network_type == 'poisson_degree':
            n_contacts = n_contacts/2
            for i in popdict:
                nc = spsamp.pt(n_contacts)
                contact_ages = spsamp.sample_n_contact_ages_with_matrix(nc, popdict[i]['age'], age_brackets, age_by_brackets_dic, age_mixing_matrix_dic[k])
                popdict[i]['contacts'][k] = popdict[i]['contacts'][k].union(spsamp.get_n_contact_ids_by_age(uids_by_age_dic, contact_ages, age_brackets, age_by_brackets_dic))
                for c in popdict[i]['contacts'][k]:
                    popdict[c]['contacts'][k].add(i)

    return popdict


def make_contacts_with_social_layers_152(popdict, n_contacts_dic, location, state_location, country_location, sheet_name, activity_args, network_distr_args):
    """
    Create contact network according to overall age-mixing contact matrices. Does not capture clustering or microstructure,
    therefore exact households, schools, or workplaces are not created. However, this does separate agents according to their
    age and gives them contacts likely for their age specified by the social settings they are likely to participate in.
    For all ages, the average number of contacts is constant with this method, although location specific data very wel may
    prove this to not be true. In general, college students may also be workers, however here they are only students and we
    assume that any of their contacts in the work environment are likely to look like their contacts at school.

    Essentially recreates an age-specific compartmental model's concept of contacts but for an agent based modeling framework.

    Args:
        popdict (dict)            : dictionary of all individuals
        n_contacts_dic (dict)     : number of contacts to draw on average by setting
        location (string)         : name of the location
        state_location (string)   : name of the state the location is in
        country_location (string) : name of the country the location is in
        sheet_name (string)       : name of the sheet in the excel file with contact patterns
        activity_args (dict)      : dictionary of age bounds for participating in different activities like going to school or working, also student-teacher ratio
        network_distr_args (dict) : network distribution parameters dictionary for average_degree, network_type, and directionality, can also include powerlaw exponents,
                                    block sizes (re: SBMs), clustering distribution, or other properties needed to generate network structures. Checkout
                                    https://networkx.github.io/documentation/stable/reference/generators.html#module-networkx.generators for what's possible
                                    Default 'network_type' is 'poisson_degree' for Erdos-Renyi random graphs in large n limit.

    Returns:
        A dictionary of individuals with contacts with attributes, including their age and the ids of their contacts drawn from given network distribution parameters and the ages of contacts drawn according to age mixing data.
        Multiple social settings or layers so contacts are listed for different layers.

    """

    uids_by_age_dic = spb.get_uids_by_age_dic(popdict)
    age_brackets = spdata.get_census_age_brackets(datadir, state_location=state_location, country_location=country_location)
    num_agebrackets = len(age_brackets)
    age_by_brackets_dic = spb.get_age_by_brackets_dic(age_brackets)

    age_mixing_matrix_dic = spdata.get_contact_matrix_dic(datadir, sheet_name=sheet_name)
    age_mixing_matrix_dic['M'] = spb.combine_matrices(age_mixing_matrix_dic, n_contacts_dic, num_agebrackets)  # may need to normalize matrices before applying this method to K. Prem et al matrices because of the difference in what the raw matrices represent

    directed = network_distr_args['directed']
    network_type = network_distr_args['network_type']

    # currently not set to capture school enrollment rates or work enrollment rates
    student_n_dic = sc.dcp(n_contacts_dic)
    non_student_n_dic = sc.dcp(n_contacts_dic)

    # this might not be needed because students will choose their teachers, but if directed then this makes teachers point to students as well
    n_students = np.sum([len(uids_by_age_dic[a]) for a in range(activity_args['student_age_min'], activity_args['student_age_max']+1)])
    n_workers = np.sum([len(uids_by_age_dic[a]) for a in range(activity_args['worker_age_min'], activity_args['worker_age_max']+1)])
    n_teachers = n_students/activity_args['student_teacher_ratio']
    teachers_school_weight = n_teachers/n_workers

    student_n_dic['W'] = 0
    non_student_n_dic['S'] = teachers_school_weight  # make some teachers
    # 5 categories as defined by activity_args:
    # infants & toddlers : H, C
    # school-aged students : H, S, C
    # college-aged students / workers : H, S, W, C
    # non-student workers : H, W, C
    # retired elderly : H, C - some may be workers too but it's low. directed means they won't have contacts in the workplace, but undirected means they will at least a little.

    # will follow degree distribution well
    for uid in popdict:
        for k in n_contacts_dic:
            popdict[uid]['contacts'][k] = set()

    if directed:

        for uid in popdict:
            age = popdict[uid]['age']
            if age < activity_args['student_age_min']:
                for k in ['H', 'C']:
                    if network_type == 'poisson_degree':
                        nc = spsamp.pt(n_contacts_dic[k])
                        contact_ages = spsamp.sample_n_contact_ages_with_matrix(nc, age, age_brackets, age_by_brackets_dic, age_mixing_matrix_dic[k])
                        popdict[uid]['contacts'][k] = popdict[uid]['contacts'][k].union(spsamp.get_n_contact_ids_by_age(uids_by_age_dic, contact_ages, age_brackets, age_by_brackets_dic))

            elif age >= activity_args['student_age_min'] and age < activity_args['student_age_max']:
                for k in ['H', 'S', 'C']:
                    if network_type == 'poisson_degree':
                        nc = spsamp.pt(n_contacts_dic[k])
                        contact_ages = spsamp.sample_n_contact_ages_with_matrix(nc, age, age_brackets, age_by_brackets_dic, age_mixing_matrix_dic[k])
                        popdict[uid]['contacts'][k] = popdict[uid]['contacts'][k].union(spsamp.get_n_contact_ids_by_age(uids_by_age_dic, contact_ages, age_brackets, age_by_brackets_dic))

            elif age >= activity_args['college_age_min'] and age < activity_args['college_age_max']:
                for k in ['H', 'S', 'C']:
                    if network_type == 'poisson_degree':
                        nc = spsamp.pt(n_contacts_dic[k])
                        contact_ages = spsamp.sample_n_contact_ages_with_matrix(nc, age, age_brackets, age_by_brackets_dic, age_mixing_matrix_dic[k])
                        popdict[uid]['contacts'][k] = popdict[uid]['contacts'][k].union(spsamp.get_n_contact_ids_by_age(uids_by_age_dic, contact_ages, age_brackets, age_by_brackets_dic))

            elif age >= activity_args['worker_age_min'] and age < activity_args['worker_age_max']:
                for k in ['H', 'S', 'W', 'C']:
                    if network_type == 'poisson_degree':
                        nc = spsamp.pt(non_student_n_dic[k])
                        contact_ages = spsamp.sample_n_contact_ages_with_matrix(nc, age, age_brackets, age_by_brackets_dic, age_mixing_matrix_dic[k])
                        popdict[uid]['contacts'][k] = popdict[uid]['contacts'][k].union(spsamp.get_n_contact_ids_by_age(uids_by_age_dic, contact_ages, age_brackets, age_by_brackets_dic))

            elif age >= activity_args['worker_age_max']:
                for k in ['H', 'C']:
                    if network_type == 'poisson_degree':
                        nc = spsamp.pt(n_contacts_dic[k])
                        contact_ages = spsamp.sample_n_contact_ages_with_matrix(nc, age, age_brackets, age_by_brackets_dic, age_mixing_matrix_dic[k])
                        popdict[uid]['contacts'][k] = popdict[uid]['contacts'][k].union(spsamp.get_n_contact_ids_by_age(uids_by_age_dic, contact_ages, age_brackets, age_by_brackets_dic))

    else:
        for uid in popdict:
            age = popdict[uid]['age']
            if age < activity_args['student_age_min']:
                for k in ['H', 'C']:
                    if network_type == 'poisson_degree':
                        nc = spsamp.pt(n_contacts_dic[k]/2)
                        contact_ages = spsamp.sample_n_contact_ages_with_matrix(nc, age, age_brackets, age_by_brackets_dic, age_mixing_matrix_dic[k])
                        popdict[uid]['contacts'][k] = popdict[uid]['contacts'][k].union(spsamp.get_n_contact_ids_by_age(uids_by_age_dic, contact_ages, age_brackets, age_by_brackets_dic))
                        for c in popdict[uid]['contacts'][k]:
                            popdict[c]['contacts'][k].add(uid)

            elif age >= activity_args['student_age_min'] and age < activity_args['student_age_max']:
                for k in ['H', 'S', 'C']:
                    if network_type == 'poisson_degree':
                        nc = spsamp.pt(n_contacts_dic[k]/2)
                        contact_ages = spsamp.sample_n_contact_ages_with_matrix(nc, age, age_brackets, age_by_brackets_dic, age_mixing_matrix_dic[k])
                        popdict[uid]['contacts'][k] = popdict[uid]['contacts'][k].union(spsamp.get_n_contact_ids_by_age(uids_by_age_dic, contact_ages, age_brackets, age_by_brackets_dic))
                        for c in popdict[uid]['contacts'][k]:
                            popdict[c]['contacts'][k].add(uid)

            elif age >= activity_args['college_age_min'] and age < activity_args['college_age_max']:
                for k in ['H', 'S', 'C']:
                    if network_type == 'poisson_degree':
                        nc = spsamp.pt(n_contacts_dic[k]/2)
                        contact_ages = spsamp.sample_n_contact_ages_with_matrix(nc, age, age_brackets, age_by_brackets_dic, age_mixing_matrix_dic[k])
                        popdict[uid]['contacts'][k] = popdict[uid]['contacts'][k].union(spsamp.get_n_contact_ids_by_age(uids_by_age_dic, contact_ages, age_brackets, age_by_brackets_dic))
                        for c in popdict[uid]['contacts'][k]:
                            popdict[c]['contacts'][k].add(uid)

            elif age >= activity_args['worker_age_min'] and age < activity_args['worker_age_max']:
                for k in ['H', 'W', 'C']:
                    if network_type == 'poisson_degree':
                        nc = spsamp.pt(non_student_n_dic[k]/2)
                        contact_ages = spsamp.sample_n_contact_ages_with_matrix(nc, age, age_brackets, age_by_brackets_dic, age_mixing_matrix_dic[k])
                        popdict[uid]['contacts'][k] = popdict[uid]['contacts'][k].union(spsamp.get_n_contact_ids_by_age(uids_by_age_dic, contact_ages, age_brackets, age_by_brackets_dic))
                        for c in popdict[uid]['contacts'][k]:
                            popdict[c]['contacts'][k].add(uid)

            elif age >= activity_args['worker_age_max']:
                for k in ['H', 'C']:
                    if network_type == 'poisson_degree':
                        nc = spsamp.pt(n_contacts_dic[k]/2)
                        contact_ages = spsamp.sample_n_contact_ages_with_matrix(nc, age, age_brackets, age_by_brackets_dic, age_mixing_matrix_dic[k])
                        popdict[uid]['contacts'][k] = popdict[uid]['contacts'][k].union(spsamp.get_n_contact_ids_by_age(uids_by_age_dic, contact_ages, age_brackets, age_by_brackets_dic))
                        for c in popdict[uid]['contacts'][k]:
                            popdict[c]['contacts'][k].add(uid)

    return popdict


def make_contacts_without_social_layers_and_sex(popdict, n_contacts_dic, location, state_location, country_location, sheet_name, network_distr_args):
    """
    Create contact network according to overall age-mixing contact matrices for the US. Does not capture clustering or microstructure, therefore
    exact households, schools, or workplaces are not created. However, this does separate agents according to their age and gives them contacts
    likely for their age. For all ages, the average number of contacts is constant, although location specific data may prove this to not be true.
    Individuals also have a sex, though this in general does not have an impact on their contact patterns.

    Args:
        popdict (dict)            : dictionary of all individuals
        n_contacts_dic (dict)     : number of contacts to draw on average by setting
        location (string)         : name of the location
        state_location (string)   : name of the state the location is in
        country_location (string) : name of the country the location is in
        sheet_name (string)       : name of the sheet in the excel file with contact patterns
        network_distr_args (dict) : network distribution parameters dictionary for average_degree, network_type, and directionality, can also include powerlaw exponents,
                                    block sizes (re: SBMs), clustering distribution, or other properties needed to generate network structures. Checkout
                                    https://networkx.github.io/documentation/stable/reference/generators.html#module-networkx.generators for what's possible
                                    Default 'network_type' is 'poisson_degree' for Erdos-Renyi random graphs in large n limit.

    Returns:
        A dictionary of individuals with attributes, including their age and the ids of their contacts drawn from given network distribution parameters and the ages of contacts drawn according to overall age mixing data.
        A single social setting or layer of contacts.

    """

    # using a single contact matrix combined from the other settings available
    uids_by_age_dic = spb.get_uids_by_age_dic(popdict)
    age_brackets = spdata.get_census_age_brackets(datadir, state_location=state_location, country_location=country_location)
    age_by_brackets_dic = spb.get_age_by_brackets_dic(age_brackets)
    num_agebrackets = len(age_brackets)

    age_mixing_matrix_dic = spdata.get_contact_matrix_dic(datadir, sheet_name)
    age_mixing_matrix_dic['M'] = spb.combine_matrices(age_mixing_matrix_dic, n_contacts_dic, num_agebrackets)  # may need to normalize matrices before applying this method to K. Prem et al matrices because of the difference in what the raw matrices represent

    n_contacts = network_distr_args['average_degree']
    directed = network_distr_args['directed']
    network_type = network_distr_args['network_type']

    k = 'M'

    if directed:
        if network_type == 'poisson_degree':
            for i in popdict:
                nc = spsamp.pt(n_contacts)
                contact_ages = spsamp.sample_n_contact_ages_with_matrix(nc, popdict[i]['age'], age_brackets, age_by_brackets_dic, age_mixing_matrix_dic[k])
                popdict[i]['contacts'][k] = popdict[i]['contacts'][k].union(spsamp.get_n_contact_ids_by_age(uids_by_age_dic, contact_ages, age_brackets, age_by_brackets_dic))

    else:
        if network_type == 'poisson_degree':
            n_contacts = n_contacts/2
            for i in popdict:
                nc = spsamp.pt(n_contacts)
                contact_ages = spsamp.sample_n_contact_ages_with_matrix(nc, popdict[i]['age'], age_brackets, age_by_brackets_dic, age_mixing_matrix_dic[k])
                popdict[i]['contacts'][k] = popdict[i]['contacts'][k].union(spsamp.get_n_contact_ids_by_age(uids_by_age_dic, contact_ages, age_brackets, age_by_brackets_dic))
                for c in popdict[i]['contacts'][k]:
                    popdict[c]['contacts'][k].add(i)

    return popdict


def make_contacts_with_social_layers_and_sex(popdict, n_contacts_dic, location, state_location, country_location, sheet_name, activity_args, network_distr_args):
    """
    Create contact network according to overall age-mixing contact matrices for the US.
    Does not capture clustering or microstructure, therefore exact households, schools, or workplaces are not created.
    However, this does separate agents according to their age and gives them contacts likely for their age specified by
    the social settings they are likely to participate in. College students may also be workers, however here they are
    only students and we assume that any of their contacts in the work environment are likely to look like their contacts at school.

    Args:
        popdict (dict)            : dictionary of all individuals
        n_contacts_dic (dict)     : number of contacts to draw on average by setting
        location (string)         : name of the location
        state_location (string)   : name of the state the location is in
        country_location (string) : name of the country the location is in
        sheet_name (string)       : name of the sheet in the excel file with contact patterns
        activity_args (dict)      : dictionary of age bounds for participating in different activities like going to school or working, also student-teacher ratio
        network_distr_args (dict) : network distribution parameters dictionary for average_degree, network_type, and directionality, can also include powerlaw exponents,
                                    block sizes (re: SBMs), clustering distribution, or other properties needed to generate network structures. Checkout
                                    https://networkx.github.io/documentation/stable/reference/generators.html#module-networkx.generators for what's possible
                                    Default 'network_type' is 'poisson_degree' for Erdos-Renyi random graphs in large n limit.
    Returns:
        A dictionary of individuals with attributes, including their age and the ids of their contacts drawn from given network distribution parameters and the ages of contacts drawn according to age mixing data.
        Multiple social settings or layers so contacts are listed for different layers.

    """

    # use a contact matrix dictionary and n_contacts_dic for the average number of contacts in each layer
    uids_by_age_dic = spb.get_uids_by_age_dic(popdict)

    age_brackets = spdata.get_census_age_brackets(datadir, state_location=state_location, country_location=country_location)
    age_by_brackets_dic = spb.get_age_by_brackets_dic(age_brackets)

    age_mixing_matrix_dic = spdata.get_contact_matrix_dic(datadir, sheet_name)

    directed = network_distr_args['directed']
    network_type = network_distr_args['network_type']

    student_n_dic = sc.dcp(n_contacts_dic)
    non_student_n_dic = sc.dcp(n_contacts_dic)

    # this might not be needed because students will choose their teachers, but if directed then this makes teachers point to students as well
    n_students = np.sum([len(uids_by_age_dic[a]) for a in range(activity_args['student_age_min'], activity_args['student_age_max']+1)])
    n_workers = np.sum([len(uids_by_age_dic[a]) for a in range(activity_args['worker_age_min'], activity_args['worker_age_max']+1)])
    n_teachers = n_students/activity_args['student_teacher_ratio']
    teachers_school_weight = n_teachers/n_workers

    student_n_dic['W'] = 0
    non_student_n_dic['S'] = teachers_school_weight  # make some teachers
    # 5 categories :
    # infants & toddlers : H, C
    # school-aged students : H, S, C
    # college-aged students / workers : H, S, W, C
    # non-student workers : H, W, C
    # retired elderly : H, C - some may be workers too but it's low. directed means they won't have contacts in the workplace, but undirected means they will at least a little.

    # will follow degree distribution well
    for uid in popdict:
        for k in n_contacts_dic:
            popdict[uid]['contacts'][k] = set()

    if directed:

        for uid in popdict:
            age = popdict[uid]['age']
            if age < activity_args['student_age_min']:
                for k in ['H', 'C']:
                    if network_type == 'poisson_degree':
                        nc = spsamp.pt(n_contacts_dic[k])
                        contact_ages = spsamp.sample_n_contact_ages_with_matrix(nc, age, age_brackets, age_by_brackets_dic, age_mixing_matrix_dic[k])
                        popdict[uid]['contacts'][k] = popdict[uid]['contacts'][k].union(spsamp.get_n_contact_ids_by_age(uids_by_age_dic, contact_ages, age_brackets, age_by_brackets_dic))

            elif age >= activity_args['student_age_min'] and age < activity_args['student_age_max']:
                for k in ['H', 'S', 'C']:
                    if network_type == 'poisson_degree':
                        nc = spsamp.pt(n_contacts_dic[k])
                        contact_ages = spsamp.sample_n_contact_ages_with_matrix(nc, age, age_brackets, age_by_brackets_dic, age_mixing_matrix_dic[k])
                        popdict[uid]['contacts'][k] = popdict[uid]['contacts'][k].union(spsamp.get_n_contact_ids_by_age(uids_by_age_dic, contact_ages, age_brackets, age_by_brackets_dic))

            elif age >= activity_args['college_age_min'] and age < activity_args['college_age_max']:
                for k in ['H', 'S', 'C']:
                    if network_type == 'poisson_degree':
                        # people at school and work? how??? college students going to school might actually look like their work environments anyways so for now this is just going to have schools and no work
                        nc = spsamp.pt(n_contacts_dic[k])
                        contact_ages = spsamp.sample_n_contact_ages_with_matrix(nc, age, age_brackets, age_by_brackets_dic, age_mixing_matrix_dic[k])
                        popdict[uid]['contacts'][k] = popdict[uid]['contacts'][k].union(spsamp.get_n_contact_ids_by_age(uids_by_age_dic, contact_ages, age_brackets, age_by_brackets_dic))

            elif age >= activity_args['worker_age_min'] and age < activity_args['worker_age_max']:
                for k in ['H', 'S', 'W', 'C']:
                    if network_type == 'poisson_degree':
                        nc = spsamp.pt(non_student_n_dic[k])
                        contact_ages = spsamp.sample_n_contact_ages_with_matrix(nc, age, age_brackets, age_by_brackets_dic, age_mixing_matrix_dic[k])
                        popdict[uid]['contacts'][k] = popdict[uid]['contacts'][k].union(spsamp.get_n_contact_ids_by_age(uids_by_age_dic, contact_ages, age_brackets, age_by_brackets_dic))

            elif age >= activity_args['worker_age_max']:
                for k in ['H', 'C']:
                    if network_type == 'poisson_degree':
                        nc = spsamp.pt(n_contacts_dic[k])
                        contact_ages = spsamp.sample_n_contact_ages_with_matrix(nc, age, age_brackets, age_by_brackets_dic, age_mixing_matrix_dic[k])
                        popdict[uid]['contacts'][k] = popdict[uid]['contacts'][k].union(spsamp.get_n_contact_ids_by_age(uids_by_age_dic, contact_ages, age_brackets, age_by_brackets_dic))

    else:
        for uid in popdict:
            age = popdict[uid]['age']
            if age < activity_args['student_age_min']:
                for k in ['H', 'C']:
                    if network_type == 'poisson_degree':
                        nc = spsamp.pt(n_contacts_dic[k]/2)
                        contact_ages = spsamp.sample_n_contact_ages_with_matrix(nc, age, age_brackets, age_by_brackets_dic, age_mixing_matrix_dic[k])
                        popdict[uid]['contacts'][k] = popdict[uid]['contacts'][k].union(spsamp.get_n_contact_ids_by_age(uids_by_age_dic, contact_ages, age_brackets, age_by_brackets_dic))
                        for c in popdict[uid]['contacts'][k]:
                            popdict[c]['contacts'][k].add(uid)

            elif age >= activity_args['student_age_min'] and age < activity_args['student_age_max']:
                for k in ['H', 'S', 'C']:
                    if network_type == 'poisson_degree':
                        nc = spsamp.pt(n_contacts_dic[k]/2)
                        contact_ages = spsamp.sample_n_contact_ages_with_matrix(nc, age, age_brackets, age_by_brackets_dic, age_mixing_matrix_dic[k])
                        popdict[uid]['contacts'][k] = popdict[uid]['contacts'][k].union(spsamp.get_n_contact_ids_by_age(uids_by_age_dic, contact_ages, age_brackets, age_by_brackets_dic))
                        for c in popdict[uid]['contacts'][k]:
                            popdict[c]['contacts'][k].add(uid)

            elif age >= activity_args['college_age_min'] and age < activity_args['college_age_max']:
                for k in ['H', 'S', 'C']:
                    if network_type == 'poisson_degree':
                        nc = spsamp.pt(n_contacts_dic[k]/2)
                        contact_ages = spsamp.sample_n_contact_ages_with_matrix(nc, age, age_brackets, age_by_brackets_dic, age_mixing_matrix_dic[k])
                        popdict[uid]['contacts'][k] = popdict[uid]['contacts'][k].union(spsamp.get_n_contact_ids_by_age(uids_by_age_dic, contact_ages, age_brackets, age_by_brackets_dic))
                        for c in popdict[uid]['contacts'][k]:
                            popdict[c]['contacts'][k].add(uid)

            elif age >= activity_args['worker_age_min'] and age < activity_args['worker_age_max']:
                for k in ['H', 'W', 'C']:
                    if network_type == 'poisson_degree':
                        nc = spsamp.pt(non_student_n_dic[k]/2)
                        contact_ages = spsamp.sample_n_contact_ages_with_matrix(nc, age, age_brackets, age_by_brackets_dic, age_mixing_matrix_dic[k])
                        popdict[uid]['contacts'][k] = popdict[uid]['contacts'][k].union(spsamp.get_n_contact_ids_by_age(uids_by_age_dic, contact_ages, age_brackets, age_by_brackets_dic))
                        for c in popdict[uid]['contacts'][k]:
                            popdict[c]['contacts'][k].add(uid)

            elif age >= activity_args['worker_age_max']:
                for k in ['H', 'C']:
                    if network_type == 'poisson_degree':
                        nc = spsamp.pt(n_contacts_dic[k]/2)
                        contact_ages = spsamp.sample_n_contact_ages_with_matrix(nc, age, age_brackets, age_by_brackets_dic, age_mixing_matrix_dic[k])
                        popdict[uid]['contacts'][k] = popdict[uid]['contacts'][k].union(spsamp.get_n_contact_ids_by_age(uids_by_age_dic, contact_ages, age_brackets, age_by_brackets_dic))
                        for c in popdict[uid]['contacts'][k]:
                            popdict[c]['contacts'][k].add(uid)

    return popdict


def rehydrate(data):
    """
    Populate popdict with uids, ages and contacts from generated microstructure data
    that was saved to data object

    Args:
        data (pop object)

    Returns:
        Popdict (sc.objdict)
    """
    popdict = sc.dcp(data['popdict'])
    mapping = {'H': 'households', 'S': 'schools', 'W': 'workplaces'}
    for key, label in mapping.items():
        for r in data[label]:
            for uid in r:
                popdict[uid]['contacts'][key] = set(r)
                popdict[uid]['contacts'][key].remove(uid)

    return popdict


def save_synthpop(datadir, contacts, location):
    """
    Save pop data object to file.

    Args:
        datadir (string)  : file path to the data directory
        contacts (dict)   : dictionary of people with contacts
        location (string) : name of the location

    Returns:
        None
    """

    filename = os.path.join(datadir, location + '_synthpop_' + str(len(contacts)) + '.pop')
    sc.saveobj(filename=filename, obj=contacts)


def create_reduced_contacts_with_group_types(popdict, group_1, group_2, setting, average_degree=20, p_matrix=None, force_cross_edges=True):
    """
    Create contacts between members of group 1 and group 2, fixing the average degree, and the
    probability of an edge between any two groups controlled by p_matrix if provided.
    Forces inter group edge for each individual in group 1 with force_cross_groups equal to True.
    This means not everyone in group 2 will have a contact with group 1.

    The members of group 1 and group 2 should be distinct and non-overlapping.

    Args:
        group_1 (list)            : list of ids for group 1
        group_2 (list)            : list of ids for group 2
        average_degree (int)      : average degree across group 1 and 2
        p_matrix (np.ndarray)     : probability matrix for edges between any two groups
        force_cross_groups (bool) : If True, force each individual to have at least one contact with a member from the other group

    Returns:
        Popdict with edges added for nodes in the two groups.

    Notes:
        This method uses the Stochastic Block Model algorithm to generate contacts both between nodes in different groups
    and for nodes within the same group. In the current version, fixing the average degree and p_matrix, the matrix of probabilities
    for edges between any two groups is not supported. Future versions may add support for this.
    """

    if len(group_1) == 0 or len(group_2) == 0:
        errormsg = f'This method requires that both groups are populated. If one of the two groups has size 0, then consider using the synthpops.trim_contacts() method, or checking that the groups provided to this method are correct.'
        raise ValueError(errormsg)

    if average_degree < 2:
        errormsg = f'This method is likely to create disconnected graphs with average_degree < 2. In order to keep the group connected, use a higher average_degree for nodes across the two groups.'
        raise ValueError(errormsg)

    r1 = [int(i) for i in group_1]
    r2 = [int(i) for i in group_2]

    n1 = list(np.arange(len(r1)).astype(int))
    n2 = list(np.arange(len(r1), len(r1)+len(r2)).astype(int))

    group = r1 + r2
    sizes = [len(r1), len(r2)]

    for i in popdict:
        popdict[i]['contacts'].setdefault(setting, set())

    # group is less than the average degree, so return a fully connected graph instead
    if len(group) <= average_degree:
        G = nx.complete_graph(len(group))

    # group 2 is less than 2 people so everyone in group 1 must be connected to that lone group 2 individual, create a fully connected graph then remove some edges at random to preserve the degree distribution
    elif len(group_2) < 2:
        G = nx.complete_graph(len(group))
        for i in n1:
            group_1_neighbors = [j for j in G.neighbors(i) if j in n1]

            # if the person's degree is too high, cut out some contacts
            if len(group_1_neighbors) > average_degree:
                ncut = len(group_1_neighbors) - average_degree # rough number to cut
                # ncut = spsamp.pt(ncut) # sample from poisson that number
                # ncut = min(len(group_1_neighbors), ncut)  # make sure the number isn't greater than the people available to cut
                for k in range(ncut):
                    j = np.random.choice(group_1_neighbors)
                    G.remove_edge(i, j)
                    group_1_neighbors.remove(j)

    else:
        share_k_matrix = np.ones((2, 2))
        share_k_matrix *= average_degree/np.sum(sizes)

        if p_matrix is None:
            p_matrix = share_k_matrix.copy()

        # create a graph with edges within each groups and between members of different groups using the probability matrix
        G = nx.stochastic_block_model(sizes, p_matrix)

        # how many people in group 2 have connections they could cut to preserve the degree distribution
        group_2_to_group_2_connections = []
        for i in n2:
            group_2_neighbors = [j for j in G.neighbors(i) if j in n2]
            if len(group_2_neighbors) > 0:
                group_2_to_group_2_connections.append(i)

        # there are no people in group 2 who can remove edges to other group 2 people, so instead, just add edges
        if len(group_2_to_group_2_connections) == 0:
            for i in n1:
                group_2_neighbors = [j for j in G.neighbors(i) if j in n2]

                # need to add a contact in group 2
                if len(group_2_neighbors) == 0:

                    random_group_2_j = np.random.choice(n2)
                    G.add_edge(i, random_group_2_j)

        # some in group 2 have contacts to remove to preserve the degree distribution
        else:
            for i in n1:
                group_2_neighbors = [j for j in G.neighbors(i) if j in n2]

                # increase the degree of the node in group 1, while decreasing the degree of a member of group 2 at random
                if len(group_2_neighbors) == 0:

                    random_group_2_j = np.random.choice(n2)
                    random_group_2_neighbors = [ii for ii in G.neighbors(random_group_2_j) if ii in n2]

                    # add an edge to random_group_2_j
                    G.add_edge(i, random_group_2_j)

                    # if the group 2 person has an edge they can cut to their own group, remove it
                    if len(random_group_2_neighbors) > 0:
                        random_group_2_neighbor_cut = np.random.choice(random_group_2_neighbors)
                        G.remove_edge(random_group_2_j, random_group_2_neighbor_cut)

    E = G.edges()
    for e in E:
        i, j = e

        id_i = group[i]
        id_j = group[j]

        popdict[id_i]['contacts'][setting].add(id_j)
        popdict[id_j]['contacts'][setting].add(id_i)

    return popdict


def make_contacts_from_microstructure(datadir, location, state_location, country_location, n, with_industry_code=False):
    """
    Make a popdict from synthetic household, school, and workplace files with uids. If with_industry_code is True, then individuals
    will have a workplace industry code as well (default value is -1 to represent that this data is unavailable). Currently, industry
    codes are only available to assign to populations within the US.

    Args:
        datadir (string)          : file path to the data directory
        location (string)         : name of the location
        state_location (string)   : name of the state the location is in
        country_location (string) : name of the country the location is in
        n (int)                   : number of people in the population
        with_industry_code (bool) : If True, assign workplace industry code read in from cached file

    Returns:
        A popdict of people with attributes. Dictionary keys are the IDs of individuals in the population and the values are a dictionary
        for each individual with their attributes, such as age, household ID (hhid), school ID (scid), workplace ID (wpid), workplace
        industry code (wpindcode) if available, and the IDs of their contacts in different layers. Different layers available are
        households ('H'), schools ('S'), and workplaces ('W'). Contacts in these layers are clustered and thus form a network composed of
        groups of people interacting with each other. For example, all household members are contacts of each other, and everyone in the
        same school is considered a contact of each other.

    Notes:
        Methods to trim large groups of contacts down to better approximate a sense of close contacts (such as classroom sizes or
        smaller work groups are available via sp.trim_contacts() - see below).
    """
    folder_name = 'contact_networks'
    file_path = os.path.join(datadir, 'demographics', 'contact_matrices_152_countries', country_location, state_location, folder_name)

    households_by_uid_path = os.path.join(file_path, location + '_' + str(n) + '_synthetic_households_with_uids.dat')

    if with_industry_code:
        workplaces_by_uid_path = os.path.join(file_path, location + '_' + str(n) + '_synthetic_workplaces_by_industry_with_uids.dat')
        workplaces_by_industry_code_path = os.path.join(file_path, location + '_' + str(n) + '_synthetic_workplaces_by_industry_codes.dat')
    else:
        workplaces_by_uid_path = os.path.join(file_path, location + '_' + str(n) + '_synthetic_workplaces_with_uids.dat')
    schools_by_uid_path = os.path.join(file_path, location + '_' + str(n) + '_synthetic_schools_with_uids.dat')
    teachers_by_uid_path = os.path.join(file_path, location + '_' + str(n) + '_synthetic_teachers_with_uids.dat')

<<<<<<< HEAD
    age_by_uid_dic = sprw.read_in_age_by_uid(datadir, location, state_location, country_location, folder_name, n)
=======
    age_by_uid_dic = sprw.read_in_age_by_uid(datadir, location, country_location, state_location, 'contact_networks', n)
>>>>>>> 53945eca
    uids = age_by_uid_dic.keys()
    uids = [uid for uid in uids]

    # uid are strings or ints
    if isinstance(uids[0], str):
        uid_mapping = {uid: u for u, uid in enumerate(uids)}
    elif isinstance(uids[0], np.integer) or isinstance(uids[0], int):
        uid_mapping = {u: u for u in uids}
    else:
        errormsg = f'Agent IDs should be either a string or an integer. The IDs being read in do not match either of those types. Please check that the data files being read in are correct.'
        raise ValueError(errormsg)

    # you have ages but not sexes so we'll just populate that for you at random
    popdict = {}
    for i, uid in enumerate(uids):
        u = uid_mapping[uid]
        popdict[u] = {}
        popdict[u]['age'] = int(age_by_uid_dic[uid])
        popdict[u]['sex'] = np.random.binomial(1, p=0.5)
        popdict[u]['loc'] = None
        popdict[u]['contacts'] = {}
        popdict[u]['hhid'] = None
        popdict[u]['scid'] = None
        popdict[u]['sc_student'] = None
        popdict[u]['sc_teacher'] = None
        popdict[u]['wpid'] = None
        popdict[u]['wpindcode'] = None
        for k in ['H', 'S', 'W', 'C']:
            popdict[u]['contacts'][k] = set()

    fh = open(households_by_uid_path, 'r')
    fs = open(schools_by_uid_path, 'r')
    ft = open(teachers_by_uid_path, 'r')
    fw = open(workplaces_by_uid_path, 'r')

    if with_industry_code:
        fi = open(workplaces_by_industry_code_path, 'r')
        workplaces_by_industry_codes = np.loadtxt(fi)
        fi.close()

    # map uids to ints in the popdict created
    if isinstance(uids[0], str):
        # read in home contacts
        for nh, line in enumerate(fh):
            r = line.strip().split(' ')
            household = [uid_mapping[uid] for uid in r]

            for u in household:
                popdict[u]['contacts']['H'] = set(household)
                popdict[u]['contacts']['H'].remove(u)
                popdict[u]['hhid'] = nh

        # read in school contacts
        for ns, (line1, line2) in enumerate(zip(fs, ft)):
            r1 = line1.strip().split(' ')
            r2 = line2.strip().split(' ')

            students = [uid_mapping[uid] for uid in r1]
            teachers = [uid_mapping[uid] for uid in r2]

            # for uid in school:
            for u in students:
                popdict[u]['contacts']['S'] = set(students)
                popdict[u]['contacts']['S'] = popdict[u]['contacts']['S'].union(set(teachers))
                popdict[u]['contacts']['S'].remove(u)
                popdict[u]['scid'] = ns
                popdict[u]['sc_student'] = 1

            for u in teachers:
                popdict[u]['contacts']['S'] = set(students)
                popdict[u]['contacts']['S'] = popdict[u]['contacts']['S'].union(set(teachers))
                popdict[u]['contacts']['S'].remove(u)
                popdict[u]['scid'] = ns
                popdict[u]['sc_teacher'] = 1

        # read in workplace contacts
        for nw, line in enumerate(fw):
            r = line.strip().split(' ')
            workplace = [uid_mapping[uid] for uid in r]

            for u in workplace:
                popdict[u]['contacts']['W'] = set(workplace)
                popdict[u]['contacts']['W'].remove(u)
                popdict[u]['wpid'] = nw
                if with_industry_code:
                    popdict[u]['wpindcode'] = int(workplaces_by_industry_codes[nw])

    # uids are ints so no need to do any mapping
    # elif isinstance(uids[0], int) or isinstance(uids[0], np.int64):
    elif isinstance(uids[0], np.integer) or isinstance(uids[0], int):
        # read in home contacts
        for nh, line in enumerate(fh):
            r = line.strip().split(' ')
            home = [int(u) for u in r]

            for u in home:
                popdict[u]['contacts']['H'] = set(home)
                popdict[u]['contacts']['H'].remove(u)
                popdict[u]['hhid'] = nh

        # read in school contacts
        for ns, (line1, line2) in enumerate(zip(fs, ft)):
            r1 = line1.strip().split(' ')
            r2 = line2.strip().split(' ')

            students = [int(u) for u in r1]
            teachers = [int(u) for u in r2]

            for u in students:
                popdict[u]['contacts']['S'] = set(students)
                popdict[u]['contacts']['S'] = popdict[u]['contacts']['S'].union(set(teachers))
                popdict[u]['contacts']['S'].remove(u)
                popdict[u]['scid'] = ns
                popdict[u]['sc_student'] = 1

            for u in teachers:
                popdict[u]['contacts']['S'] = set(students)
                popdict[u]['contacts']['S'] = popdict[u]['contacts']['S'].union(set(teachers))
                popdict[u]['contacts']['S'].remove(u)
                popdict[u]['scid'] = ns
                popdict[u]['sc_teacher'] = 1

        # read in workplace contacts
        for nw, line in enumerate(fw):
            r = line.strip().split(' ')
            workplace = [int(u) for u in r]

            for u in workplace:
                popdict[u]['contacts']['W'] = set(workplace)
                popdict[u]['contacts']['W'].remove(u)
                popdict[u]['wpid'] = nw
                if with_industry_code:
                    popdict[u]['wpindcode'] = int(workplaces_by_industry_codes[nw])

    fh.close()
    fs.close()
    ft.close()
    fw.close()

    return popdict


def make_contacts_from_microstructure_objects(age_by_uid_dic, homes_by_uids, schools_by_uids, teachers_by_uids, workplaces_by_uids, workplaces_by_industry_codes=None):
    """
    From microstructure objects (dictionary mapping ID to age, lists of lists in different settings, etc.), create a dictionary of individuals.
    Each key is the ID of an individual which maps to a dictionary for that individual with attributes such as their age, household ID (hhid),
    school ID (scid), workplace ID (wpid), workplace industry code (wpindcode) if available, and contacts in different layers.

    Args:
        age_by_uid_dic (dict)                             : dictionary mapping id to age for all individuals in the population
        homes_by_uids (list)                              : A list of lists where each sublist is a household and the IDs of the household members.
        schools_by_uids (list)                            : list of lists, where each sublist represents a school and the ids of the students and teachers within it
        workplaces_by_uids (list)                         : list of lists, where each sublist represents a workplace and the ids of the workers within it
        workplaces_by_industry_codes (np.ndarray or None) : array with workplace industry code for each workplace

    Returns:
        A popdict of people with attributes. Dictionary keys are the IDs of individuals in the population and the values are a dictionary
        for each individual with their attributes, such as age, household ID (hhid), school ID (scid), workplace ID (wpid), workplace
        industry code (wpindcode) if available, and the IDs of their contacts in different layers. Different layers available are
        households ('H'), schools ('S'), and workplaces ('W'). Contacts in these layers are clustered and thus form a network composed of
        groups of people interacting with each other. For example, all household members are contacts of each other, and everyone in the
        same school is considered a contact of each other.

    Notes:
        Methods to trim large groups of contacts down to better approximate a sense of close contacts (such as classroom sizes or
        smaller work groups are available via sp.trim_contacts() - see below).
    """
    uids = age_by_uid_dic.keys()
    uids = [uid for uid in uids]

    # uid are strings or ints
    if isinstance(uids[0], str):
        uid_mapping = {uid: u for u, uid in enumerate(uids)}
    elif isinstance(uids[0], np.integer) or isinstance(uids[0], int):
        uid_mapping = {u: u for u in uids}
    else:
        errormsg = f'Agent IDs should be either a string or an integer. The IDs being read in do not match either of those types. Please check that the data files being read in are correct.'
        raise ValueError(errormsg)

    popdict = {}
    for uid in age_by_uid_dic:
        u = uid_mapping[uid]
        popdict[u] = {}
        popdict[u]['age'] = int(age_by_uid_dic[uid])
        popdict[u]['sex'] = np.random.binomial(1, p=0.5)
        popdict[u]['loc'] = None
        popdict[u]['contacts'] = {}
        popdict[u]['hhid'] = None
        popdict[u]['scid'] = None
        popdict[u]['sc_student'] = None
        popdict[u]['sc_teacher'] = None
        popdict[u]['wpid'] = None
        popdict[u]['wpindcode'] = None
        for k in ['H', 'S', 'W', 'C']:
            popdict[u]['contacts'][k] = set()

    if isinstance(uids[0], str):
        # read in home contacts
        for nh, household in enumerate(homes_by_uids):
            household = [uid_mapping[uid] for uid in household]

            for u in household:
                popdict[u]['contacts']['H'] = set(household)
                popdict[u]['contacts']['H'].remove(u)
                popdict[u]['hhid'] = nh

        # read in school contacts
        for ns, students in enumerate(schools_by_uids):
            students = [uid_mapping[uid] for uid in students]
            teachers = teachers_by_uids[ns]
            teachers = [uid_mapping[uid] for uid in teachers]

            for u in students:
                popdict[u]['contacts']['S'] = set(students)
                popdict[u]['contacts']['S'] = popdict[u]['contacts']['S'].union(set(teachers))
                popdict[u]['contacts']['S'].remove(u)
                popdict[u]['scid'] = ns
                popdict[u]['sc_student'] = 1

            for u in teachers:
                popdict[u]['contacts']['S'] = set(students)
                popdict[u]['contacts']['S'] = popdict[u]['contacts']['S'].union(set(teachers))
                popdict[u]['contacts']['S'].remove(u)
                popdict[u]['scid'] = ns
                popdict[u]['sc_teacher'] = 1

        # read in workplace contacts
        for nw, workplace in enumerate(workplaces_by_uids):
            workplace = [uid_mapping[uid] for uid in workplace]

            for u in workplace:
                popdict[u]['contacts']['W'] = set(workplace)
                popdict[u]['contacts']['W'].remove(u)
                popdict[u]['wpid'] = nw
                if workplaces_by_industry_codes is not None:
                    popdict[u]['wpindcode'] = int(workplaces_by_industry_codes[nw])

    # elif isinstance(uids[0], int) or isinstance(uids[0], np.int64):
    elif isinstance(uids[0], np.integer) or isinstance(uids[0], int):
        # read in home contacts
        for nh, household in enumerate(homes_by_uids):

            for u in household:
                popdict[u]['contacts']['H'] = set(household)
                popdict[u]['contacts']['H'].remove(u)
                popdict[u]['hhid'] = nh

        # read in school contacts
        for ns, students in enumerate(schools_by_uids):
            teachers = teachers_by_uids[ns]

            for u in students:
                popdict[u]['contacts']['S'] = set(students)
                popdict[u]['contacts']['S'] = popdict[u]['contacts']['S'].union(set(teachers))
                popdict[u]['contacts']['S'].remove(u)
                popdict[u]['scid'] = ns
                popdict[u]['sc_student'] = 1

            for u in teachers:
                popdict[u]['contacts']['S'] = set(students)
                popdict[u]['contacts']['S'] = popdict[u]['contacts']['S'].union(set(teachers))
                popdict[u]['contacts']['S'].remove(u)
                popdict[u]['scid'] = ns
                popdict[u]['sc_teacher'] = 1

        # read in workplace contacts
        for nw, workplace in enumerate(workplaces_by_uids):

            for u in workplace:
                popdict[u]['contacts']['W'] = set(workplace)
                popdict[u]['contacts']['W'].remove(u)
                popdict[u]['wpid'] = nw
                if workplaces_by_industry_codes is not None:
                    popdict[u]['wpindcode'] = int(workplaces_by_industry_codes[nw])

    return popdict


def make_contacts_with_facilities_from_microstructure(datadir, location, state_location, country_location, n, use_two_group_reduction=False, average_LTCF_degree=20):
    """
    Make a popdict from synthetic household, school, and workplace files with uids. If with_industry_code is True, then individuals
    will have a workplace industry code as well (default value is -1 to represent that this data is unavailable). Currently, industry
    codes are only available to assign to populations within the US.

    Args:
        datadir (string)               : file path to the data directory
        location (string)              : name of the location
        state_location (string)        : name of the state the location is in
        country_location (string)      : name of the country the location is in
        n (int)                        : number of people in the population
        with_industry_code (bool)      : If True, assign workplace industry code read in from cached file
        use_two_group_reduction (bool) : If True, create long term care facilities with reduced contacts across both groups
        average_LTCF_degree (int)      : default average degree in long term care facilities

    Returns:
        A popdict of people with attributes. Dictionary keys are the IDs of individuals in the population and the values are a dictionary
        for each individual with their attributes, such as age, household ID (hhid), school ID (scid), workplace ID (wpid), workplace
        industry code (wpindcode) if available, and the IDs of their contacts in different layers. Different layers available are
        households ('H'), schools ('S'), and workplaces ('W'), and long term care facilities ('LTCF'). Contacts in these layers are clustered and thus form a network composed of
        groups of people interacting with each other. For example, all household members are contacts of each other, and everyone in the
        same school is considered a contact of each other. If use_two_group_reduction is True, then contracts within 'LTCF' are reduced
        from fully connected.

    Notes:
        Methods to trim large groups of contacts down to better approximate a sense of close contacts (such as classroom sizes or
        smaller work groups are available via sp.trim_contacts() or sp.create_reduced_contacts_with_group_types(): see these methods for more details).
    """
    folder_name = 'contact_networks_facilities'
    file_path = os.path.join(datadir, 'demographics', 'contact_matrices_152_countries', country_location, state_location, folder_name)

    # age_by_uid_path = os.path.join(file_path, location + '_' + str(n) + '_age_by_uid.dat')

    households_by_uid_path = os.path.join(file_path, location + '_' + str(n) + '_synthetic_households_with_uids.dat')
    workplaces_by_uid_path = os.path.join(file_path, location + '_' + str(n) + '_synthetic_workplaces_with_uids.dat')
    schools_by_uid_path = os.path.join(file_path, location + '_' + str(n) + '_synthetic_schools_with_uids.dat')
    teachers_by_uid_path = os.path.join(file_path, location + '_' + str(n) + '_synthetic_teachers_with_uids.dat')
    facilities_by_uid_path = os.path.join(file_path, location + '_' + str(n) + '_synthetic_facilities_with_uids.dat')
    facilities_staff_by_uid_path = os.path.join(file_path, location + '_' + str(n) + '_synthetic_facilities_staff_with_uids.dat')

    # df = pd.read_csv(age_by_uid_path, delimiter=' ', header=None)
    # age_by_uid_dic = dict(zip(df.iloc[:, 0], df.iloc[:, 1]))
<<<<<<< HEAD
    age_by_uid_dic = sprw.read_in_age_by_uid(datadir, location, state_location, country_location, folder_name, n)
=======
    age_by_uid_dic = sprw.read_in_age_by_uid(datadir, location, country_location, state_location, 'contact_networks_facilities', n)
>>>>>>> 53945eca
    uids = age_by_uid_dic.keys()
    uids = [uid for uid in uids]

    # uid are strings or ints
    if isinstance(uids[0], str):
        uid_mapping = {uid: u for u, uid in enumerate(uids)}
    elif isinstance(uids[0], np.integer) or isinstance(uids[0], int):
        uid_mapping = {u: u for u in uids}
    else:
        errormsg = f'Agent IDs should be either a string or an integer. The IDs being read in do not match either of those types. Please check that the data files being read in are correct.'
        raise ValueError(errormsg)

    # you have ages but not sexes so we'll just populate that for you at random
    popdict = {}
    for i, uid in enumerate(uids):
        u = uid_mapping[uid]
        popdict[u] = {}
        popdict[u]['age'] = int(age_by_uid_dic[uid])
        popdict[u]['sex'] = np.random.binomial(1, p=0.5)
        popdict[u]['loc'] = None
        popdict[u]['contacts'] = {}
        popdict[u]['snf_res'] = None
        popdict[u]['snf_staff'] = None
        popdict[u]['hhid'] = None
        popdict[u]['scid'] = None
        popdict[u]['sc_student'] = None
        popdict[u]['sc_teacher'] = None
        popdict[u]['wpid'] = None
        popdict[u]['snfid'] = None
        for k in ['H', 'S', 'W', 'C', 'LTCF']:
            popdict[u]['contacts'][k] = set()

    fh = open(households_by_uid_path, 'r')
    fs = open(schools_by_uid_path, 'r')
    ft = open(teachers_by_uid_path, 'r')
    fw = open(workplaces_by_uid_path, 'r')
    ffres = open(facilities_by_uid_path, 'r')
    ffstaff = open(facilities_staff_by_uid_path, 'r')

    if isinstance(uids[0], str):
        # read in facility residents and staff
        for nf, (line1, line2) in enumerate(zip(ffres, ffstaff)):
            r1 = line1.strip().split(' ')
            r2 = line2.strip().split(' ')

            facility = [uid_mapping[uid] for uid in r1]
            facility_staff = [uid_mapping[uid] for uid in r2]

            for u in facility:
                popdict[u]['snf_res'] = 1
                popdict[u]['snfid'] = nf

            for u in facility_staff:
                popdict[u]['snf_staff'] = 1
                popdict[u]['snfid'] = nf

            if use_two_group_reduction:
                popdict = create_reduced_contacts_with_group_types(popdict, r1, r2, 'LTCF', average_degree=average_LTCF_degree, force_cross_edges=True)

            else:
                for u in facility:
                    popdict[u]['contacts']['LTCF'] = set(facility)
                    popdict[u]['contacts']['LTCF'] = popdict[u]['contacts']['LTCF'].union(set(facility_staff))
                    popdict[u]['contacts']['LTCF'].remove(u)

                for u in facility_staff:
                    popdict[u]['contacts']['LTCF'] = set(facility)
                    popdict[u]['contacts']['LTCF'] = popdict[u]['contacts']['LTCF'].union(set(facility_staff))
                    popdict[u]['contacts']['LTCF'].remove(u)

        # read in home contacts
        for nh, line in enumerate(fh):
            r = line.strip().split(' ')
            household = [uid_mapping[uid] for uid in r]

            for u in household:
                popdict[u]['contacts']['H'] = set(household)
                popdict[u]['contacts']['H'].remove(u)
                popdict[u]['hhid'] = nh

        # read in school contacts
        for ns, (line1, line2) in enumerate(zip(fs, ft)):
            r1 = line1.strip().split(' ')
            r2 = line2.strip().split(' ')

            students = [uid_mapping[uid] for uid in r1]
            teachers = [uid_mapping[uid] for uid in r2]

            for u in students:
                popdict[u]['contacts']['S'] = set(students)
                popdict[u]['contacts']['S'] = popdict[u]['contacts']['S'].union(set(teachers))
                popdict[u]['contacts']['S'].remove(u)
                popdict[u]['scid'] = ns
                popdict[u]['sc_student'] = 1

            for u in teachers:
                popdict[u]['contacts']['S'] = set(students)
                popdict[u]['contacts']['S'] = popdict[u]['contacts']['S'].union(set(teachers))
                popdict[u]['contacts']['S'].remove(u)
                popdict[u]['scid'] = ns
                popdict[u]['sc_teacher'] = 1

        # read in workplace contacts
        for nw, line in enumerate(fw):
            r = line.strip().split(' ')
            workplace = [uid_mapping[uid] for uid in r]

            for u in workplace:
                popdict[u]['contacts']['W'] = set(workplace)
                popdict[u]['contacts']['W'].remove(u)
                popdict[u]['wpid'] = nw

    # elif isinstance(uids[0], int) or isinstance(uids[0], np.int64):
    elif isinstance(uids[0], np.integer) or isinstance(uids[0], int):
        # read in facility residents and staff
        for nf, (line1, line2) in enumerate(zip(ffres, ffstaff)):
            r1 = line1.strip().split(' ')
            r2 = line2.strip().split(' ')

            facility = [int(u) for u in r1]
            facility_staff = [int(u) for u in r2]

            for u in facility:
                popdict[u]['snf_res'] = 1
                popdict[u]['snfid'] = nf

            for u in facility_staff:
                popdict[u]['snf_staff'] = 1
                popdict[u]['snfid'] = nf

            if use_two_group_reduction:
                popdict = create_reduced_contacts_with_group_types(popdict, r1, r2, 'LTCF', average_degree=average_LTCF_degree, force_cross_edges=True)

            else:
                for u in facility:
                    popdict[u]['contacts']['LTCF'] = set(facility)
                    popdict[u]['contacts']['LTCF'] = popdict[u]['contacts']['LTCF'].union(set(facility_staff))
                    popdict[u]['contacts']['LTCF'].remove(u)

                for u in facility_staff:
                    popdict[u]['contacts']['LTCF'] = set(facility)
                    popdict[u]['contacts']['LTCF'] = popdict[u]['contacts']['LTCF'].union(set(facility_staff))
                    popdict[u]['contacts']['LTCF'].remove(u)

        # read in home contacts
        for nh, line in enumerate(fh):
            r = line.strip().split(' ')
            household = [int(u) for u in r]

            for u in household:
                popdict[u]['contacts']['H'] = set(household)
                popdict[u]['contacts']['H'].remove(u)
                popdict[u]['hhid'] = nh

        # read in school contacts
        for ns, (line1, line2) in enumerate(zip(fs, ft)):
            r1 = line1.strip().split(' ')
            r2 = line2.strip().split(' ')

            students = [int(u) for u in r1]
            teachers = [int(u) for u in r2]

            for u in students:
                popdict[u]['contacts']['S'] = set(students)
                popdict[u]['contacts']['S'] = popdict[u]['contacts']['S'].union(set(teachers))
                popdict[u]['contacts']['S'].remove(u)
                popdict[u]['scid'] = ns
                popdict[u]['sc_student'] = 1

            for u in teachers:
                popdict[u]['contacts']['S'] = set(students)
                popdict[u]['contacts']['S'] = popdict[u]['contacts']['S'].union(set(teachers))
                popdict[u]['contacts']['S'].remove(u)
                popdict[u]['scid'] = ns
                popdict[u]['sc_teacher'] = 1

        # read in workplace contacts
        for nw, line in enumerate(fw):
            r = line.strip().split(' ')
            workplace = [int(u) for u in r]

            for u in workplace:
                popdict[u]['contacts']['W'] = set(workplace)
                popdict[u]['contacts']['W'].remove(u)
                popdict[u]['wpid'] = nw

    fh.close()
    fs.close()
    ft.close()
    fw.close()
    ffres.close()
    ffstaff.close()

    return popdict


def make_contacts_with_facilities_from_microstructure_objects(age_by_uid_dic, homes_by_uids, schools_by_uids, teachers_by_uids, workplaces_by_uids, facilities_by_uids, facilities_staff_uids, workplaces_by_industry_codes=None, use_two_group_reduction=False, average_LTCF_degree=20):
    """
    From microstructure objects (dictionary mapping ID to age, lists of lists in different settings, etc.), create a dictionary of individuals.
    Each key is the ID of an individual which maps to a dictionary for that individual with attributes such as their age, household ID (hhid),
    school ID (scid), workplace ID (wpid), workplace industry code (wpindcode) if available, and contacts in different layers.

    Args:
        age_by_uid_dic (dict)                             : dictionary mapping id to age for all individuals in the population
        homes_by_uids (list)                              : A list of lists where each sublist is a household and the IDs of the household members.
        schools_by_uids (list)                            : A list of lists, where each sublist represents a school and the ids of the students and teachers within it
        workplaces_by_uids (list)                         : A list of lists, where each sublist represents a workplace and the ids of the workers within it
        facilities_by_uids (list): A list of lists, where each sublist represents a skilled nursing or long term care facility and the ids of the residents living within it
        facilities_staff_uids (list): A list of lists, where each sublist represents a skilled nursing or long term care facility and the ids of the staff working within it
        workplaces_by_industry_codes (np.ndarray or None) : array with workplace industry code for each workplace
        use_two_group_reduction (bool) : If True, create long term care facilities with reduced contacts across both groups
        average_LTCF_degree (int)      : default average degree in long term care facilities

    Returns:
        A popdict of people with attributes. Dictionary keys are the IDs of individuals in the population and the values are a dictionary
        for each individual with their attributes, such as age, household ID (hhid), school ID (scid), workplace ID (wpid), workplace
        industry code (wpindcode) if available, and the IDs of their contacts in different layers. Different layers available are
        households ('H'), schools ('S'), and workplaces ('W'), and long term care facilities ('LTCF'). Contacts in these layers are clustered and thus form a network composed of
        groups of people interacting with each other. For example, all household members are contacts of each other, and everyone in the
        same school is considered a contact of each other. If use_two_group_reduction is True, then contracts within 'LTCF' are reduced
        from fully connected.

    Notes:
        Methods to trim large groups of contacts down to better approximate a sense of close contacts (such as classroom sizes or
        smaller work groups are available via sp.trim_contacts() or sp.create_reduced_contacts_with_group_types(): see these methods for more details).
    """

    uids = age_by_uid_dic.keys()
    uids = [uid for uid in uids]

    # uid are strings or ints
    if isinstance(uids[0], str):
        uid_mapping = {uid: u for u, uid in enumerate(uids)}
    elif isinstance(uids[0], np.integer) or isinstance(uids[0], int):
        uid_mapping = {u: u for u in uids}
    else:
        print(uids[0], type(uids[0]))
        errormsg = f'Agent IDs should be either a string or an integer. The IDs being read in do not match either of those types. Please check that the data files being read in are correct.'
        raise ValueError(errormsg)

    popdict = {}
    for uid in age_by_uid_dic:
        u = uid_mapping[uid]
        popdict[u] = {}
        popdict[u]['age'] = int(age_by_uid_dic[uid])
        popdict[u]['sex'] = np.random.randint(2)
        popdict[u]['loc'] = None
        popdict[u]['contacts'] = {}
        popdict[u]['snf_res'] = None
        popdict[u]['snf_staff'] = None
        popdict[u]['hhid'] = None
        popdict[u]['scid'] = None
        popdict[u]['wpid'] = None
        popdict[u]['snfid'] = None
        for k in ['H', 'S', 'W', 'C', 'LTCF']:
            popdict[u]['contacts'][k] = set()

    if isinstance(uids[0], str):
        # read in facility residents and staff
        for nf, facility in enumerate(facilities_by_uids):
            facility = [uid_mapping[uid] for uid in facility]
            facility_staff = facilities_staff_uids[nf]
            facility_staff = [uid_mapping[uid] for uid in facility_staff]

            for u in facility:
                popdict[u]['snf_res'] = 1
                popdict[u]['snfid'] = nf

            for u in facility_staff:
                popdict[u]['snf_staff'] = 1
                popdict[u]['snfid'] = nf

            if use_two_group_reduction:
                popdict = create_reduced_contacts_with_group_types(popdict, facility, facility_staff, 'LTCF', average_degree=average_LTCF_degree, force_cross_edges=True)

            else:
                for u in facility:
                    popdict[u]['contacts']['LTCF'] = set(facility)
                    popdict[u]['contacts']['LTCF'] = popdict[u]['contacts']['LTCF'].union(set(facility_staff))
                    popdict[u]['contacts']['LTCF'].remove(u)

                for u in facility_staff:
                    popdict[u]['contacts']['LTCF'] = set(facility)
                    popdict[u]['contacts']['LTCF'] = popdict[u]['contacts']['LTCF'].union(set(facility_staff))
                    popdict[u]['contacts']['LTCF'].remove(u)

        # read in home contacts
        for nh, household in enumerate(homes_by_uids):
            household = [uid_mapping[uid] for uid in household]

            for u in household:
                popdict[u]['contacts']['H'] = set(household)
                popdict[u]['contacts']['H'].remove(u)
                popdict[u]['hhid'] = nh

        # read in school contacts
        for ns, students in enumerate(schools_by_uids):
            students = [uid_mapping[uid] for uid in students]
            teachers = teachers_by_uids[ns]
            teachers = [uid_mapping[uid] for uid in teachers]

            for u in students:
                popdict[u]['contacts']['S'] = set(students)
                popdict[u]['contacts']['S'] = popdict[u]['contacts']['S'].union(set(teachers))
                popdict[u]['contacts']['S'].remove(u)
                popdict[u]['scid'] = ns
                popdict[u]['sc_student'] = 1

            for u in teachers:
                popdict[u]['contacts']['S'] = set(students)
                popdict[u]['contacts']['S'] = popdict[u]['contacts']['S'].union(set(teachers))
                popdict[u]['contacts']['S'].remove(u)
                popdict[u]['scid'] = ns
                popdict[u]['sc_teacher'] = 1

        # read in workplace contacts
        for nw, workplace in enumerate(workplaces_by_uids):
            workplace = [uid_mapping[uid] for uid in workplace]

            for u in workplace:
                popdict[u]['contacts']['W'] = set(workplace)
                popdict[u]['contacts']['W'].remove(u)
                popdict[u]['wpid'] = nw
                if workplaces_by_industry_codes is not None:
                    popdict[u]['wpindcode'] = int(workplaces_by_industry_codes[nw])

    # elif isinstance(uids[0], int) or isinstance(uids[0], np.int64):
    elif isinstance(uids[0], np.integer) or isinstance(uids[0], int):
        # read in facility residents and staff
        for nf, facility in enumerate(facilities_by_uids):
            facility_staff = facilities_staff_uids[nf]

            for u in facility:
                popdict[u]['snf_res'] = 1
                popdict[u]['snfid'] = nf

            for u in facility_staff:
                popdict[u]['snf_staff'] = 1
                popdict[u]['snfid'] = nf

            if use_two_group_reduction:
                popdict = create_reduced_contacts_with_group_types(popdict, facility, facility_staff, 'LTCF', average_degree=average_LTCF_degree, force_cross_edges=True)

            else:
                for u in facility:
                    popdict[u]['contacts']['LTCF'] = set(facility)
                    popdict[u]['contacts']['LTCF'] = popdict[u]['contacts']['LTCF'].union(set(facility_staff))
                    popdict[u]['contacts']['LTCF'].remove(u)

                for u in facility_staff:
                    popdict[u]['contacts']['LTCF'] = set(facility)
                    popdict[u]['contacts']['LTCF'] = popdict[u]['contacts']['LTCF'].union(set(facility_staff))
                    popdict[u]['contacts']['LTCF'].remove(u)

        # read in home contacts
        for nh, household in enumerate(homes_by_uids):
            for u in household:
                popdict[u]['contacts']['H'] = set(household)
                popdict[u]['contacts']['H'].remove(u)
                popdict[u]['hhid'] = nh

        # read in school contacts
        for ns, school in enumerate(schools_by_uids):
            teachers = teachers_by_uids[ns]
            for u in school:
                popdict[u]['contacts']['S'] = set(school)
                popdict[u]['contacts']['S'] = popdict[u]['contacts']['S'].union(set(teachers))
                popdict[u]['contacts']['S'].remove(u)
                popdict[u]['scid'] = ns
                popdict[u]['sc_student'] = 1

            for u in teachers:
                popdict[u]['contacts']['S'] = set(school)
                popdict[u]['contacts']['S'] = popdict[u]['contacts']['S'].union(set(teachers))
                popdict[u]['contacts']['S'].remove(u)
                popdict[u]['scid'] = ns
                popdict[u]['sc_teacher'] = 1

        # read in workplace contacts
        for nw, workplace in enumerate(workplaces_by_uids):
            for u in workplace:
                popdict[u]['contacts']['W'] = set(workplace)
                popdict[u]['contacts']['W'].remove(u)
                popdict[u]['wpid'] = nw
                if workplaces_by_industry_codes is not None:
                    popdict[u]['wpindcode'] = int(workplaces_by_industry_codes[nw])

    return popdict


def make_graphs(popdict, layers):
    """
    Make a dictionary of Networkx by layer.

    Args:
        popdict (dict) : dictionary of individuals with attributes, including their age, household ID, school ID, workplace ID, and the ids of their contacts by layer
        layers (list)  : list of contact layers

    Retuns:
        Dictionary of Networkx graphs, one for each layer of contacts.
    """
    G_dic = {}

    for i, layer in enumerate(layers):
        G = nx.Graph()
        for uid in popdict:
            contacts = popdict[uid]['contacts'][layer]
            for j in contacts:
                G.add_edge(uid, j)
        G_dic[layer] = G
    return G_dic


def write_edgelists(popdict, layers, G_dic=None, location=None, state_location=None, country_location=None):
    """
    Write edgelists for each layer of contacts.

    Args:
        popdict (dict)            : dictionary of individuals with attributes, including their age, household ID, school ID, workplace ID, and the ids of their contacts by layer
        layers (list)             : list of contact layers
        G_dic (dict)              : dictionary of Networkx graphs, one for each layer of contacts
        location (string)         : name of the location
        state_location (string)   : name of the state the location is in
        country_location (string) : name of the country the location is in

    Returns:
        None
    """
    n = len(popdict)
    layer_names = {'H': 'households', 'S': 'schools', 'W': 'workplaces'}
    if G_dic is None:
        G_dic = make_graphs(popdict, layers)
    for layer in G_dic:
        file_path = os.path.join(datadir, 'demographics', 'contact_matrices_152_countries', country_location, state_location, 'contact_networks')
        file_path = os.path.join(file_path, location + '_' + str(n) + '_synthetic_' + layer_names[layer] + '_edgelist.dat')
        nx.write_edgelist(G_dic[layer], file_path, data=False)


def make_contacts(popdict=None, n_contacts_dic=None, location=None, state_location=None, country_location=None, sheet_name=None, options_args=None, activity_args=None, network_distr_args=None):
    '''
    Generates a list of contacts for everyone in the population. popdict is a
    dictionary with N keys (one for each person), with subkeys for age, sex, location,
    and potentially other factors. This function adds a new subkey, contacts, which
    is a list of contact IDs for each individual. If directed=False (default),
    if person A is a contact of person B, then person B is also a contact of person A.

    Example output (input is the same, minus the "contacts" field)::

        popdict = {
            '8acf08f0': {
                'age': 57.3,
                'sex': 0,
                'loc': (47.6062, 122.3321),
                'contacts': ['43da76b5']
                },
            '43da76b5': {
                'age': 55.3,
                'sex': 1,
                'loc': (47.2473, 122.6482),
                'contacts': ['8acf08f0', '2d2ad46f']
                },
        }

    Args:
        popdict (dict)            : dictionary, should have ages of individuals if not using cached microstructure data
        n_contacts_dic (dict)     : average number of contacts by setting
        location (string)         : name of the location
        state_location (string)   : name of the state the location is in
        country_location (string) : name of the country the location is in
        sheet_name (string)       : name of the sheet in the excel file with contact patterns
        options_args (dict)       : dictionary of flags to set different population and contact generating options
        activity_args (dict)      : dictionary of age bounds for participating in different activities like going to school or working, also student-teacher ratio
        network_distr_args (dict) : network distribution parameters dictionary for average_degree, network_type, and directionality, can also include powerlaw exponents,
                                    block sizes (re: SBMs), clustering distribution, or other properties needed to generate network structures. Checkout
                                    https://networkx.github.io/documentation/stable/reference/generators.html#module-networkx.generators for what's possible
                                    Default 'network_type' is 'poisson_degree' for Erdos-Renyi random graphs in large n limit.

    Returns:
        A dictionary of individuals with attributes, including their age and the ids of their contacts.

    '''
    ### Defaults ###
    if location             is None: location = 'seattle_metro'
    if state_location       is None: state_location = 'Washington'
    if country_location     is None: country_location = 'usa'
    if sheet_name           is None: sheet_name = 'United States of America'

    if n_contacts_dic       is None: n_contacts_dic = {'H': 4, 'S': 20, 'W': 20, 'C': 20}

    if network_distr_args   is None: network_distr_args = {'average_degree': 30, 'directed': False, 'network_type': 'poisson_degree'}  # general we should default to undirected because directionality doesn't make sense for infectious diseases
    if 'network_type' not in network_distr_args: network_distr_args['network_type'] = 'poisson_degree'
    if 'directed' not in network_distr_args: network_distr_args['directed'] = False
    if 'average_degree' not in network_distr_args: network_distr_args['average_degree'] = 30

    ### Rationale behind default activity_args parameters
    # college_age_max: 22: Because many people in the usa context finish tertiary school of some form (vocational, community college, university), but not all and this is a rough cutoff
    # student_teacher_ratio: 30: King County, WA records seem to indicate median value near that (many many 1 student classrooms skewing the average) - could vary and may need to be lowered to account for extra staff in schools
    # worker_age_min: 23: to keep ages for different activities clean
    # worker_age_max: 65: age at which people are able to retire in many places
    # activity_args might also include different n_contacts for college kids ....
    if activity_args        is None: activity_args = {'student_age_min': 4, 'student_age_max': 18, 'student_teacher_ratio': 30, 'worker_age_min': 23, 'worker_age_max': 65, 'college_age_min': 18, 'college_age_max': 23}

    options_keys = ['use_age', 'use_sex', 'use_loc', 'use_social_layers', 'use_activity_rates', 'use_microstructure', 'use_age_mixing', 'use_industry_code', 'use_long_term_care_facilities', 'use_two_group_reduction']
    if options_args is None: options_args = dict.fromkeys(options_keys, False)
    if options_args.get('average_LTCF_degree') is None: options_args['average_LTCF_degree'] = 20

    # fill in the other keys as False!
    for key in options_keys:
        if key not in options_args:
            options_args[key] = False

    # to call in pre-generated contact networks that exhibit real-world-like clustering and age-specific mixing
    if options_args['use_microstructure']:
        if 'Npop' not in network_distr_args: network_distr_args['Npop'] = 10000
        country_location = 'usa'
        if options_args['use_long_term_care_facilities']:
            popdict = make_contacts_with_facilities_from_microstructure(datadir, location, state_location, country_location, network_distr_args['Npop'], options_args['use_two_group_reduction'], options_args['average_LTCF_degree'])
        else:
            popdict = make_contacts_from_microstructure(datadir, location, state_location, country_location, network_distr_args['Npop'], options_args['use_industry_code'])

    # to generate contact networks that observe age-specific mixing but not clustering (for locations that haven't been vetted by the microstructure generation method in contact_networks.py or for which we don't have enough data to do that)
    else:
        # for locations with sex by age data - likely only for the US
        if options_args['use_age_mixing'] and options_args['use_sex']:
            if options_args['use_social_layers']:
                popdict = make_contacts_with_social_layers_and_sex(popdict, n_contacts_dic, location, state_location, country_location, sheet_name, activity_args, network_distr_args)
            else:
                popdict = make_contacts_without_social_layers_and_sex(popdict, n_contacts_dic, location, state_location, country_location, sheet_name, network_distr_args)

        # for locations without sex by age data (basically anywhere outside of the US)
        elif options_args['use_age_mixing'] and not options_args['use_sex']:
            if options_args['use_social_layers']:
                popdict = make_contacts_with_social_layers_152(popdict, n_contacts_dic, location, state_location, country_location, sheet_name, activity_args, network_distr_args)
            else:
                popdict = make_contacts_without_social_layers_152(popdict, n_contacts_dic, location, state_location, country_location, sheet_name, network_distr_args)

        else:
            # this makes the generic case with a default age and sex distribution : if you give the popdict with ages it'll connect people at random with different ages but not according to any age-mixing data.
            popdict = make_contacts_generic(popdict, network_distr_args)

    return popdict


@nb.njit((nb.int64[:], nb.int64))
def choose_contacts(a, size):
    ''' Numbafy np.random.choice(); about twice as fast '''
    close_contacts = np.random.choice(a, size=size, replace=False)
    return close_contacts


def trim_contacts(contacts, trimmed_size_dic=None, use_clusters=False, verbose=False):

    """
    Trim down contacts in school or work environments from everyone.

    Args:
        contacts (dict)         : dictionary of individuals with attributes, including their age and the ids of their contacts
        trimmed_size_dic (dict) : dictionary of threshold values for the number of contacts in school ('S') and work ('W') so that for individuals with more contacts than this, we select a smaller subset of contacts considerd close contacts
        use_clusters (bool)     : If True, trimmed down contact networks will preserve clustering so that an individual's close contacts in school or at work are also contacts of each other
        verbose (bool)          : If True, print average number of close contacts in school and at work

    Returns:
        A dictionary of individuals with attributes, including their age and the ids of their close contacts.
    """

    trimmed_size_dic = sc.mergedicts({'S': 20, 'W': 10}, trimmed_size_dic)

    keys = trimmed_size_dic.keys()

    if isinstance(list(contacts.keys())[0], str):
        string_uids = True
    else:
        string_uids = False

    if use_clusters:
        raise NotImplementedError("Clustered method not yet implemented.")

    else:

        if not string_uids:
            for n, uid in enumerate(contacts):
                for k in keys:
                    setting_contacts = np.array(list(contacts[uid]['contacts'][k]), dtype=np.int64)
                    if len(setting_contacts) > trimmed_size_dic[k]/2:
                        close_contacts = choose_contacts(setting_contacts, size=int(trimmed_size_dic[k]/2))
                        contacts[uid]['contacts'][k] = set(close_contacts)
        else:
            for n, uid in enumerate(contacts):
                for k in keys:
                    setting_contacts = list(contacts[uid]['contacts'][k])
                    if len(setting_contacts) > trimmed_size_dic[k]/2:
                        close_contacts = np.random.choice(setting_contacts, size=int(trimmed_size_dic[k]/2))
                        contacts[uid]['contacts'][k] = set(close_contacts)

        for n, uid in enumerate(contacts):
            for k in keys:
                for c in contacts[uid]['contacts'][k]:
                    contacts[c]['contacts'][k].add(uid)
    return contacts


def show_layers(popdict, show_ages=False, show_n=20):
    """
    Print out the contacts for individuals in the different possible social settings or layers.

    Args:
        popdict (dict)   : dictionary of individuals with attributes, including their age and the ids of their close contacts
        show_ages (bool) : If True, show the ages of contacts, else show their ids
        show_n (int)     : number of individuals to show contacts for

    Returns:
        None
    """

    uids = popdict.keys()
    uids = [uid for uid in uids]

    layers = popdict[uids[0]]['contacts'].keys()
    if show_ages:
        for n, uid in enumerate(uids):
            if n >= show_n:
                break
            print('person', uid, 'age', popdict[uid]['age'])
            for k in layers:
                contact_ages = [popdict[c]['age'] for c in popdict[uid]['contacts'][k]]
                print('layer', k, 'contact ages', sorted(contact_ages))
            print()

    else:
        for n, uid in enumerate(uids):
            if n >= show_n:
                break
            print('person', uid, 'age', popdict[uid]['age'])
            for k in layers:
                print('layer', k, 'contact ids', popdict[uid]['contacts'][k])
            print()<|MERGE_RESOLUTION|>--- conflicted
+++ resolved
@@ -104,21 +104,12 @@
     # you have both ages and sexes so we'll just populate that for you...
     popdict = {}
     for i, uid in enumerate(uids):
-<<<<<<< HEAD
         u = uid_mapping[uid]
         popdict[u] = {}
         popdict[u]['age'] = int(ages[i])
         popdict[u]['sex'] = sexes[i]
         popdict[u]['loc'] = None
         popdict[u]['contacts'] = {'M': set()}
-=======
-        uid = uid_mapping[uid]
-        popdict[uid] = {}
-        popdict[uid]['age'] = int(ages[i])
-        popdict[uid]['sex'] = sexes[i]
-        popdict[uid]['loc'] = None
-        popdict[uid]['contacts'] = {'M': set()}
->>>>>>> 53945eca
 
     return popdict
 
@@ -143,10 +134,10 @@
     uids = [uid for uid in uids]
 
     # if isinstance(uids[0], str):
-        # uid_mapping = {uid: u for u, uid in enumerate(uids)}
+    #     uid_mapping = {uid: u for u, uid in enumerate(uids)}
 
     # elif isinstance(uids[0], int):
-        # uid_mapping = {i: i for i in range(len(uids))}
+    #     uid_mapping = {i: i for i in range(len(uids))}
 
     N = len(popdict)
 
@@ -791,11 +782,11 @@
     schools_by_uid_path = os.path.join(file_path, location + '_' + str(n) + '_synthetic_schools_with_uids.dat')
     teachers_by_uid_path = os.path.join(file_path, location + '_' + str(n) + '_synthetic_teachers_with_uids.dat')
 
-<<<<<<< HEAD
+# <<<<<<< HEAD
     age_by_uid_dic = sprw.read_in_age_by_uid(datadir, location, state_location, country_location, folder_name, n)
-=======
-    age_by_uid_dic = sprw.read_in_age_by_uid(datadir, location, country_location, state_location, 'contact_networks', n)
->>>>>>> 53945eca
+# =======
+    # age_by_uid_dic = sprw.read_in_age_by_uid(datadir, location, country_location, state_location, 'contact_networks', n)
+# >>>>>>> origin/mf/update-saved-pop-fixes
     uids = age_by_uid_dic.keys()
     uids = [uid for uid in uids]
 
@@ -1115,13 +1106,8 @@
     facilities_by_uid_path = os.path.join(file_path, location + '_' + str(n) + '_synthetic_facilities_with_uids.dat')
     facilities_staff_by_uid_path = os.path.join(file_path, location + '_' + str(n) + '_synthetic_facilities_staff_with_uids.dat')
 
-    # df = pd.read_csv(age_by_uid_path, delimiter=' ', header=None)
-    # age_by_uid_dic = dict(zip(df.iloc[:, 0], df.iloc[:, 1]))
-<<<<<<< HEAD
     age_by_uid_dic = sprw.read_in_age_by_uid(datadir, location, state_location, country_location, folder_name, n)
-=======
-    age_by_uid_dic = sprw.read_in_age_by_uid(datadir, location, country_location, state_location, 'contact_networks_facilities', n)
->>>>>>> 53945eca
+
     uids = age_by_uid_dic.keys()
     uids = [uid for uid in uids]
 
