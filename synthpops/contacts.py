"""
Generate contacts between people in the population, with many options possible.
"""

import os
import numpy as np
import pandas as pd
import numba as nb
import sciris as sc
import networkx as nx
from . import data_distributions as spdata
from . import sampling as spsamp
from . import base as spb
from . import school_modules as spsm
<<<<<<< HEAD
from .config import datadir, logger as log, checkmem
=======
from . import read_write as sprw
from .config import datadir
from copy import deepcopy
>>>>>>> 04aea72f


def make_popdict(n=None, uids=None, ages=None, sexes=None, location=None, state_location=None, country_location=None, use_demography=False, id_len=6):
    """
    Create a dictionary of n people with age, sex and loc keys

    Args:
        n (int)                   : number of people
        uids (list)               : supplied uids of individuals
        ages (list)               : supplied ages of individuals
        sexes (list)              : supplied sexes of individuals
        location (string)         : name of the location
        state_location (string)   : name of the state the location is in
        country_location (string) : name of the country the location is in
        use_demography (bool)     : If True, use demographic data
        id_len (int)              : length of the uid

    Returns:
        A dictionary where keys are the uid of each person and the values are another dictionary containing values for other attributes of the person
    """
    log.debug('make_popdict()')

    min_people = 1000

    if location             is None: location = 'seattle_metro'
    if state_location is None: state_location = 'Washington'

    # A list of UIDs was supplied as the first argument
    if uids is not None:  # UIDs were supplied, use them
        n = len(uids)
        # if uids are ints
        try:
            uid_mapping = {uid: int(uid) for u, uid in enumerate(uids)}
        # if uids are strings then map them to an int
        except:
<<<<<<< HEAD
            uid_mapping = {uid: u for u, uid in enumerate(uids)}  # replacing uids for uid_mapping since uids might be strings
    else:  # Not supplied, generate
        n = int(n)
        # default to using ints for ids from now on
        uids = [i for i in range(n)]
        uid_mapping = {i: i for i in range(n)}
        # using strings for uids
        # uids = []
        # for i in range(n):
        #    uids.append(sc.uuid(length=id_len))
=======
            uid_mapping = {uid: u for u, uid in enumerate(uids)}

    else:  # Not supplied, generate ints as uids
        n = int(n)
        uids = list(range(n))
        uid_mapping = {u: u for u in uids}
>>>>>>> 04aea72f

    # Check that there are enough people
    if n < min_people:
        print(f'Warning: with {n}<{min_people} people, contact matrices will be approximate')

    # Optionally take in either ages or sexes, too
    if ages is None and sexes is None:
        if use_demography:
            if country_location != 'usa':
                # no sex data for places outside of the US
                gen_ages = spsamp.get_age_n(datadir, n=n, location=location, state_location=state_location,
                                            country_location=country_location)
                gen_sexes = list(np.random.binomial(1, p=0.5, size=n))  # randomly assign sex
            else:
                if location is None: location, state_location = 'seattle_metro', 'Washington'  # currently defaults to Seattle based data
                gen_ages, gen_sexes = spsamp.get_usa_age_sex_n(datadir, location=location,
                                                               state_location=state_location,
                                                               country_location=country_location, n_people=n)
        else:
            # not using any demography data so simply creating uniformly distributed ages and sex for n people
            gen_ages, gen_sexes = spsamp.get_age_sex_n(None, None, None, n_people=n)

    # you only have ages...
    elif ages is not None and sexes is None:
        if country_location == 'usa':
            if location is None: location, state_location = 'seattle_metro', 'Washington'  # currently defaults to Seattle based data
            gen_ages, gen_sexes = spsamp.get_usa_sex_n(datadir, ages, location=location, state_location=state_location,
                                                       country_location=country_location)
        else:
            gen_ages = ages
            gen_sexes = list(np.random.binomial(1, p=0.5, size=n))
            # raise NotImplementedError('Currently, only locations in the US are supported.')

    # you only have sexes...
    elif ages is None and sexes is not None:
        if country_location == 'usa':
            if location is None: location, state_location = 'seattle_metro', 'Washington'
            gen_ages, gen_sexes = spsamp.get_usa_age_n(datadir, sexes, location=location, state_location=state_location, country_location=country_location)
        else:
            # gen_sexes = sexes
            # gen_ages = sp.get_age_n(datadir,n=n,location=location,state_location=state_location,country_location=country_location)
            raise NotImplementedError('Currently, only locations in the US are supported')

    # randomize your generated ages and sexes
    if ages is None or sexes is None:
        random_inds = np.random.permutation(n)
        ages = [gen_ages[r] for r in random_inds]
        sexes = [gen_sexes[r] for r in random_inds]

    # you have both ages and sexes so we'll just populate that for you...
    popdict = {}
    for i, uid in enumerate(uids):
        u = uid_mapping[uid]
        popdict[u] = {}
        popdict[u]['age'] = int(ages[i])
        popdict[u]['sex'] = sexes[i]
        popdict[u]['loc'] = None
        popdict[u]['contacts'] = {'M': set()}

    return popdict


def make_contacts_generic(popdict, network_distr_args):
    """
    Create contact network regardless of age, according to network distribution properties. Can be used by webapp.

    Args:
        popdict (dict)           : dictionary of all individuals
        network_distr_args (dict): network distribution parameters dictionary for average_degree, network_type, and directionality

    Returns:
        A dictionary of individuals with contacts drawn from given network distribution parameters.
    """

    n_contacts = network_distr_args['average_degree']
    network_type = network_distr_args['network_type']
    directed = network_distr_args['directed']

    uids = popdict.keys()
    uids = [uid for uid in uids]

    N = len(popdict)
    if n_contacts > N:
        print(f'Average degree cannot be larger than the size of the population. Creating a completely connected graph now instead.')
        n_contacts = N

    if network_type == 'poisson_degree':
        p = float(n_contacts) / N

        G = nx.erdos_renyi_graph(N, p, directed=directed)

    A = [a for a in G.adjacency()]

    for n, uid in enumerate(uids):
        # source_uid = uids[n]
        targets = [t for t in A[n][1].keys()]
        target_uids = [uids[target] for target in targets]
        popdict[uid]['contacts']['M'] = set(target_uids)

    return popdict


def make_contacts_without_social_layers_152(popdict, n_contacts_dic, location, state_location, country_location, sheet_name, network_distr_args):
    """
    Create contact network according to overall age-mixing contact matrices. Does not capture clustering or microstructure,
    therefore exact households, schools, or workplaces are not created. However, this does separate agents according to their
    age and gives them contacts likely for their age. For all ages, the average number of contacts is constant with this
    method, although location specific data may prove this to not be true.

    Args:
        popdict (dict)            : dictionary of all individuals
        n_contacts_dic (dict)     : number of contacts to draw on average by setting
        location (string)         : name of the location
        state_location (string)   : name of the state the location is in
        country_location (string) : name of the country the location is in
        sheet_name (string)       : name of the sheet in the excel file with contact patterns
        network_distr_args (dict) : network distribution parameters dictionary for average_degree, network_type, and directionality, can also include powerlaw exponents,
                                    block sizes (re: SBMs), clustering distribution, or other properties needed to generate network structures. Checkout
                                    https://networkx.github.io/documentation/stable/reference/generators.html#module-networkx.generators for what's possible
                                    Default 'network_type' is 'poisson_degree' for Erdos-Renyi random graphs in large n limit.

    Returns:
        A dictionary of individuals with attributes, including their age and the ids of their contacts drawn from given network distribution parameters and the ages of contacts drawn according to overall age mixing data.
        A single social setting or layer of contacts.

    """

    uids_by_age_dic = spb.get_uids_by_age_dic(popdict)
    age_brackets = spdata.get_census_age_brackets(datadir, state_location=state_location, country_location=country_location)
    num_agebrackets = len(age_brackets)
    age_by_brackets_dic = spb.get_age_by_brackets_dic(age_brackets)

    age_mixing_matrix_dic = spdata.get_contact_matrix_dic(datadir, sheet_name=sheet_name)
    age_mixing_matrix_dic['M'] = spb.combine_matrices(age_mixing_matrix_dic, n_contacts_dic, num_agebrackets)  # may need to normalize matrices before applying this method to K. Prem et al matrices because of the difference in what the raw matrices represent

    n_contacts = network_distr_args['average_degree']
    directed = network_distr_args['directed']
    network_type = network_distr_args['network_type']

    k = 'M'
    if directed:
        if network_type == 'poisson_degree':
            for i in popdict:
                nc = spsamp.pt(n_contacts)
                contact_ages = spsamp.sample_n_contact_ages_with_matrix(nc, popdict[i]['age'], age_brackets, age_by_brackets_dic, age_mixing_matrix_dic[k])
                popdict[i]['contacts'][k] = popdict[i]['contacts'][k].union(spsamp.get_n_contact_ids_by_age(uids_by_age_dic, contact_ages, age_brackets, age_by_brackets_dic))
    else:
        if network_type == 'poisson_degree':
            n_contacts = n_contacts/2
            for i in popdict:
                nc = spsamp.pt(n_contacts)
                contact_ages = spsamp.sample_n_contact_ages_with_matrix(nc, popdict[i]['age'], age_brackets, age_by_brackets_dic, age_mixing_matrix_dic[k])
                popdict[i]['contacts'][k] = popdict[i]['contacts'][k].union(spsamp.get_n_contact_ids_by_age(uids_by_age_dic, contact_ages, age_brackets, age_by_brackets_dic))
                for c in popdict[i]['contacts'][k]:
                    popdict[c]['contacts'][k].add(i)

    return popdict


def make_contacts_with_social_layers_152(popdict, n_contacts_dic, location, state_location, country_location, sheet_name, activity_args, network_distr_args):
    """
    Create contact network according to overall age-mixing contact matrices. Does not capture clustering or microstructure,
    therefore exact households, schools, or workplaces are not created. However, this does separate agents according to their
    age and gives them contacts likely for their age specified by the social settings they are likely to participate in.
    For all ages, the average number of contacts is constant with this method, although location specific data very wel may
    prove this to not be true. In general, college students may also be workers, however here they are only students and we
    assume that any of their contacts in the work environment are likely to look like their contacts at school.

    Essentially recreates an age-specific compartmental model's concept of contacts but for an agent based modeling framework.

    Args:
        popdict (dict)            : dictionary of all individuals
        n_contacts_dic (dict)     : number of contacts to draw on average by setting
        location (string)         : name of the location
        state_location (string)   : name of the state the location is in
        country_location (string) : name of the country the location is in
        sheet_name (string)       : name of the sheet in the excel file with contact patterns
        activity_args (dict)      : dictionary of age bounds for participating in different activities like going to school or working, also student-teacher ratio
        network_distr_args (dict) : network distribution parameters dictionary for average_degree, network_type, and directionality, can also include powerlaw exponents,
                                    block sizes (re: SBMs), clustering distribution, or other properties needed to generate network structures. Checkout
                                    https://networkx.github.io/documentation/stable/reference/generators.html#module-networkx.generators for what's possible
                                    Default 'network_type' is 'poisson_degree' for Erdos-Renyi random graphs in large n limit.

    Returns:
        A dictionary of individuals with contacts with attributes, including their age and the ids of their contacts drawn from given network distribution parameters and the ages of contacts drawn according to age mixing data.
        Multiple social settings or layers so contacts are listed for different layers.

    """

    uids_by_age_dic = spb.get_uids_by_age_dic(popdict)
    age_brackets = spdata.get_census_age_brackets(datadir, state_location=state_location, country_location=country_location)
    num_agebrackets = len(age_brackets)
    age_by_brackets_dic = spb.get_age_by_brackets_dic(age_brackets)

    age_mixing_matrix_dic = spdata.get_contact_matrix_dic(datadir, sheet_name=sheet_name)
    age_mixing_matrix_dic['M'] = spb.combine_matrices(age_mixing_matrix_dic, n_contacts_dic, num_agebrackets)  # may need to normalize matrices before applying this method to K. Prem et al matrices because of the difference in what the raw matrices represent

    directed = network_distr_args['directed']
    network_type = network_distr_args['network_type']

    # currently not set to capture school enrollment rates or work enrollment rates
    student_n_dic = sc.dcp(n_contacts_dic)
    non_student_n_dic = sc.dcp(n_contacts_dic)

    # this might not be needed because students will choose their teachers, but if directed then this makes teachers point to students as well
    n_students = np.sum([len(uids_by_age_dic[a]) for a in range(activity_args['student_age_min'], activity_args['student_age_max']+1)])
    n_workers = np.sum([len(uids_by_age_dic[a]) for a in range(activity_args['worker_age_min'], activity_args['worker_age_max']+1)])
    n_teachers = n_students/activity_args['student_teacher_ratio']
    teachers_school_weight = n_teachers/n_workers

    student_n_dic['W'] = 0
    non_student_n_dic['S'] = teachers_school_weight  # make some teachers
    # 5 categories as defined by activity_args:
    # infants & toddlers : H, C
    # school-aged students : H, S, C
    # college-aged students / workers : H, S, W, C
    # non-student workers : H, W, C
    # retired elderly : H, C - some may be workers too but it's low. directed means they won't have contacts in the workplace, but undirected means they will at least a little.

    # will follow degree distribution well
    for uid in popdict:
        for k in n_contacts_dic:
            popdict[uid]['contacts'][k] = set()

    if directed:

        for uid in popdict:
            age = popdict[uid]['age']
            if age < activity_args['student_age_min']:
                for k in ['H', 'C']:
                    if network_type == 'poisson_degree':
                        nc = spsamp.pt(n_contacts_dic[k])
                        contact_ages = spsamp.sample_n_contact_ages_with_matrix(nc, age, age_brackets, age_by_brackets_dic, age_mixing_matrix_dic[k])
                        popdict[uid]['contacts'][k] = popdict[uid]['contacts'][k].union(spsamp.get_n_contact_ids_by_age(uids_by_age_dic, contact_ages, age_brackets, age_by_brackets_dic))

            elif age >= activity_args['student_age_min'] and age < activity_args['student_age_max']:
                for k in ['H', 'S', 'C']:
                    if network_type == 'poisson_degree':
                        nc = spsamp.pt(n_contacts_dic[k])
                        contact_ages = spsamp.sample_n_contact_ages_with_matrix(nc, age, age_brackets, age_by_brackets_dic, age_mixing_matrix_dic[k])
                        popdict[uid]['contacts'][k] = popdict[uid]['contacts'][k].union(spsamp.get_n_contact_ids_by_age(uids_by_age_dic, contact_ages, age_brackets, age_by_brackets_dic))

            elif age >= activity_args['college_age_min'] and age < activity_args['college_age_max']:
                for k in ['H', 'S', 'C']:
                    if network_type == 'poisson_degree':
                        nc = spsamp.pt(n_contacts_dic[k])
                        contact_ages = spsamp.sample_n_contact_ages_with_matrix(nc, age, age_brackets, age_by_brackets_dic, age_mixing_matrix_dic[k])
                        popdict[uid]['contacts'][k] = popdict[uid]['contacts'][k].union(spsamp.get_n_contact_ids_by_age(uids_by_age_dic, contact_ages, age_brackets, age_by_brackets_dic))

            elif age >= activity_args['worker_age_min'] and age < activity_args['worker_age_max']:
                for k in ['H', 'S', 'W', 'C']:
                    if network_type == 'poisson_degree':
                        nc = spsamp.pt(non_student_n_dic[k])
                        contact_ages = spsamp.sample_n_contact_ages_with_matrix(nc, age, age_brackets, age_by_brackets_dic, age_mixing_matrix_dic[k])
                        popdict[uid]['contacts'][k] = popdict[uid]['contacts'][k].union(spsamp.get_n_contact_ids_by_age(uids_by_age_dic, contact_ages, age_brackets, age_by_brackets_dic))

            elif age >= activity_args['worker_age_max']:
                for k in ['H', 'C']:
                    if network_type == 'poisson_degree':
                        nc = spsamp.pt(n_contacts_dic[k])
                        contact_ages = spsamp.sample_n_contact_ages_with_matrix(nc, age, age_brackets, age_by_brackets_dic, age_mixing_matrix_dic[k])
                        popdict[uid]['contacts'][k] = popdict[uid]['contacts'][k].union(spsamp.get_n_contact_ids_by_age(uids_by_age_dic, contact_ages, age_brackets, age_by_brackets_dic))

    else:
        for uid in popdict:
            age = popdict[uid]['age']
            if age < activity_args['student_age_min']:
                for k in ['H', 'C']:
                    if network_type == 'poisson_degree':
                        nc = spsamp.pt(n_contacts_dic[k]/2)
                        contact_ages = spsamp.sample_n_contact_ages_with_matrix(nc, age, age_brackets, age_by_brackets_dic, age_mixing_matrix_dic[k])
                        popdict[uid]['contacts'][k] = popdict[uid]['contacts'][k].union(spsamp.get_n_contact_ids_by_age(uids_by_age_dic, contact_ages, age_brackets, age_by_brackets_dic))
                        for c in popdict[uid]['contacts'][k]:
                            popdict[c]['contacts'][k].add(uid)

            elif age >= activity_args['student_age_min'] and age < activity_args['student_age_max']:
                for k in ['H', 'S', 'C']:
                    if network_type == 'poisson_degree':
                        nc = spsamp.pt(n_contacts_dic[k]/2)
                        contact_ages = spsamp.sample_n_contact_ages_with_matrix(nc, age, age_brackets, age_by_brackets_dic, age_mixing_matrix_dic[k])
                        popdict[uid]['contacts'][k] = popdict[uid]['contacts'][k].union(spsamp.get_n_contact_ids_by_age(uids_by_age_dic, contact_ages, age_brackets, age_by_brackets_dic))
                        for c in popdict[uid]['contacts'][k]:
                            popdict[c]['contacts'][k].add(uid)

            elif age >= activity_args['college_age_min'] and age < activity_args['college_age_max']:
                for k in ['H', 'S', 'C']:
                    if network_type == 'poisson_degree':
                        nc = spsamp.pt(n_contacts_dic[k]/2)
                        contact_ages = spsamp.sample_n_contact_ages_with_matrix(nc, age, age_brackets, age_by_brackets_dic, age_mixing_matrix_dic[k])
                        popdict[uid]['contacts'][k] = popdict[uid]['contacts'][k].union(spsamp.get_n_contact_ids_by_age(uids_by_age_dic, contact_ages, age_brackets, age_by_brackets_dic))
                        for c in popdict[uid]['contacts'][k]:
                            popdict[c]['contacts'][k].add(uid)

            elif age >= activity_args['worker_age_min'] and age < activity_args['worker_age_max']:
                for k in ['H', 'W', 'C']:
                    if network_type == 'poisson_degree':
                        nc = spsamp.pt(non_student_n_dic[k]/2)
                        contact_ages = spsamp.sample_n_contact_ages_with_matrix(nc, age, age_brackets, age_by_brackets_dic, age_mixing_matrix_dic[k])
                        popdict[uid]['contacts'][k] = popdict[uid]['contacts'][k].union(spsamp.get_n_contact_ids_by_age(uids_by_age_dic, contact_ages, age_brackets, age_by_brackets_dic))
                        for c in popdict[uid]['contacts'][k]:
                            popdict[c]['contacts'][k].add(uid)

            elif age >= activity_args['worker_age_max']:
                for k in ['H', 'C']:
                    if network_type == 'poisson_degree':
                        nc = spsamp.pt(n_contacts_dic[k]/2)
                        contact_ages = spsamp.sample_n_contact_ages_with_matrix(nc, age, age_brackets, age_by_brackets_dic, age_mixing_matrix_dic[k])
                        popdict[uid]['contacts'][k] = popdict[uid]['contacts'][k].union(spsamp.get_n_contact_ids_by_age(uids_by_age_dic, contact_ages, age_brackets, age_by_brackets_dic))
                        for c in popdict[uid]['contacts'][k]:
                            popdict[c]['contacts'][k].add(uid)

    return popdict


def make_contacts_without_social_layers_and_sex(popdict, n_contacts_dic, location, state_location, country_location, sheet_name, network_distr_args):
    """
    Create contact network according to overall age-mixing contact matrices for the US. Does not capture clustering or microstructure, therefore
    exact households, schools, or workplaces are not created. However, this does separate agents according to their age and gives them contacts
    likely for their age. For all ages, the average number of contacts is constant, although location specific data may prove this to not be true.
    Individuals also have a sex, though this in general does not have an impact on their contact patterns.

    Args:
        popdict (dict)            : dictionary of all individuals
        n_contacts_dic (dict)     : number of contacts to draw on average by setting
        location (string)         : name of the location
        state_location (string)   : name of the state the location is in
        country_location (string) : name of the country the location is in
        sheet_name (string)       : name of the sheet in the excel file with contact patterns
        network_distr_args (dict) : network distribution parameters dictionary for average_degree, network_type, and directionality, can also include powerlaw exponents,
                                    block sizes (re: SBMs), clustering distribution, or other properties needed to generate network structures. Checkout
                                    https://networkx.github.io/documentation/stable/reference/generators.html#module-networkx.generators for what's possible
                                    Default 'network_type' is 'poisson_degree' for Erdos-Renyi random graphs in large n limit.

    Returns:
        A dictionary of individuals with attributes, including their age and the ids of their contacts drawn from given network distribution parameters and the ages of contacts drawn according to overall age mixing data.
        A single social setting or layer of contacts.

    """

    # using a flat contact matrix
    uids_by_age_dic = spb.get_uids_by_age_dic(popdict)
    age_brackets = spdata.get_census_age_brackets(datadir, state_location=state_location,
                                                  country_location=country_location)
    age_by_brackets_dic = spb.get_age_by_brackets_dic(age_brackets)
    num_agebrackets = len(age_brackets)

    age_mixing_matrix_dic = spdata.get_contact_matrix_dic(datadir, sheet_name)
    age_mixing_matrix_dic['M'] = spb.combine_matrices(age_mixing_matrix_dic, n_contacts_dic, num_agebrackets)  # may need to normalize matrices before applying this method to K. Prem et al matrices because of the difference in what the raw matrices represent

    n_contacts = network_distr_args['average_degree']
    directed = network_distr_args['directed']
    network_type = network_distr_args['network_type']

    k = 'M'

    if directed:
        if network_type == 'poisson_degree':
            for i in popdict:
                nc = spsamp.pt(n_contacts)
                contact_ages = spsamp.sample_n_contact_ages_with_matrix(nc, popdict[i]['age'], age_brackets, age_by_brackets_dic, age_mixing_matrix_dic[k])
                popdict[i]['contacts'][k] = popdict[i]['contacts'][k].union(spsamp.get_n_contact_ids_by_age(uids_by_age_dic, contact_ages, age_brackets, age_by_brackets_dic))

    else:
        if network_type == 'poisson_degree':
            n_contacts = n_contacts/2
            for i in popdict:
                nc = spsamp.pt(n_contacts)
                contact_ages = spsamp.sample_n_contact_ages_with_matrix(nc, popdict[i]['age'], age_brackets, age_by_brackets_dic, age_mixing_matrix_dic[k])
                popdict[i]['contacts'][k] = popdict[i]['contacts'][k].union(spsamp.get_n_contact_ids_by_age(uids_by_age_dic, contact_ages, age_brackets, age_by_brackets_dic))
                for c in popdict[i]['contacts'][k]:
                    popdict[c]['contacts'][k].add(i)

    return popdict


def make_contacts_with_social_layers_and_sex(popdict, n_contacts_dic, location, state_location, country_location, sheet_name, activity_args, network_distr_args):
    """
    Create contact network according to overall age-mixing contact matrices for the US.
    Does not capture clustering or microstructure, therefore exact households, schools, or workplaces are not created.
    However, this does separate agents according to their age and gives them contacts likely for their age specified by
    the social settings they are likely to participate in. College students may also be workers, however here they are
    only students and we assume that any of their contacts in the work environment are likely to look like their contacts at school.

    Args:
        popdict (dict)            : dictionary of all individuals
        n_contacts_dic (dict)     : number of contacts to draw on average by setting
        location (string)         : name of the location
        state_location (string)   : name of the state the location is in
        country_location (string) : name of the country the location is in
        sheet_name (string)       : name of the sheet in the excel file with contact patterns
        activity_args (dict)      : dictionary of age bounds for participating in different activities like going to school or working, also student-teacher ratio
        network_distr_args (dict) : network distribution parameters dictionary for average_degree, network_type, and directionality, can also include powerlaw exponents,
                                    block sizes (re: SBMs), clustering distribution, or other properties needed to generate network structures. Checkout
                                    https://networkx.github.io/documentation/stable/reference/generators.html#module-networkx.generators for what's possible
                                    Default 'network_type' is 'poisson_degree' for Erdos-Renyi random graphs in large n limit.
    Returns:
        A dictionary of individuals with attributes, including their age and the ids of their contacts drawn from given network distribution parameters and the ages of contacts drawn according to age mixing data.
        Multiple social settings or layers so contacts are listed for different layers.

    """

    # use a contact matrix dictionary and n_contacts_dic for the average number of contacts in each layer
    uids_by_age_dic = spb.get_uids_by_age_dic(popdict)

    age_brackets = spdata.get_census_age_brackets(datadir, state_location=state_location,
                                                  country_location=country_location)
    age_by_brackets_dic = spb.get_age_by_brackets_dic(age_brackets)

    age_mixing_matrix_dic = spdata.get_contact_matrix_dic(datadir, sheet_name)

    directed = network_distr_args['directed']
    network_type = network_distr_args['network_type']

    student_n_dic = sc.dcp(n_contacts_dic)
    non_student_n_dic = sc.dcp(n_contacts_dic)

    # this might not be needed because students will choose their teachers, but if directed then this makes teachers point to students as well
    n_students = np.sum([len(uids_by_age_dic[a]) for a in range(activity_args['student_age_min'], activity_args['student_age_max']+1)])
    n_workers = np.sum([len(uids_by_age_dic[a]) for a in range(activity_args['worker_age_min'], activity_args['worker_age_max']+1)])
    n_teachers = n_students/activity_args['student_teacher_ratio']
    teachers_school_weight = n_teachers/n_workers

    student_n_dic['W'] = 0
    non_student_n_dic['S'] = teachers_school_weight  # make some teachers
    # 5 categories :
    # infants & toddlers : H, C
    # school-aged students : H, S, C
    # college-aged students / workers : H, S, W, C
    # non-student workers : H, W, C
    # retired elderly : H, C - some may be workers too but it's low. directed means they won't have contacts in the workplace, but undirected means they will at least a little.

    # will follow degree distribution well
    for uid in popdict:
        for k in n_contacts_dic:
            popdict[uid]['contacts'][k] = set()

    if directed:

        for uid in popdict:
            age = popdict[uid]['age']
            if age < activity_args['student_age_min']:
                for k in ['H', 'C']:
                    if network_type == 'poisson_degree':
                        nc = spsamp.pt(n_contacts_dic[k])
                        contact_ages = spsamp.sample_n_contact_ages_with_matrix(nc, age, age_brackets, age_by_brackets_dic, age_mixing_matrix_dic[k])
                        popdict[uid]['contacts'][k] = popdict[uid]['contacts'][k].union(spsamp.get_n_contact_ids_by_age(uids_by_age_dic, contact_ages, age_brackets, age_by_brackets_dic))

            elif age >= activity_args['student_age_min'] and age < activity_args['student_age_max']:
                for k in ['H', 'S', 'C']:
                    if network_type == 'poisson_degree':
                        nc = spsamp.pt(n_contacts_dic[k])
                        contact_ages = spsamp.sample_n_contact_ages_with_matrix(nc, age, age_brackets, age_by_brackets_dic, age_mixing_matrix_dic[k])
                        popdict[uid]['contacts'][k] = popdict[uid]['contacts'][k].union(spsamp.get_n_contact_ids_by_age(uids_by_age_dic, contact_ages, age_brackets, age_by_brackets_dic))

            elif age >= activity_args['college_age_min'] and age < activity_args['college_age_max']:
                for k in ['H', 'S', 'C']:
                    if network_type == 'poisson_degree':
                        # people at school and work? how??? college students going to school might actually look like their work environments anyways so for now this is just going to have schools and no work
                        nc = spsamp.pt(n_contacts_dic[k])
                        contact_ages = spsamp.sample_n_contact_ages_with_matrix(nc, age, age_brackets, age_by_brackets_dic, age_mixing_matrix_dic[k])
                        popdict[uid]['contacts'][k] = popdict[uid]['contacts'][k].union(spsamp.get_n_contact_ids_by_age(uids_by_age_dic, contact_ages, age_brackets, age_by_brackets_dic))

            elif age >= activity_args['worker_age_min'] and age < activity_args['worker_age_max']:
                for k in ['H', 'S', 'W', 'C']:
                    if network_type == 'poisson_degree':
                        nc = spsamp.pt(non_student_n_dic[k])
                        contact_ages = spsamp.sample_n_contact_ages_with_matrix(nc, age, age_brackets, age_by_brackets_dic, age_mixing_matrix_dic[k])
                        popdict[uid]['contacts'][k] = popdict[uid]['contacts'][k].union(spsamp.get_n_contact_ids_by_age(uids_by_age_dic, contact_ages, age_brackets, age_by_brackets_dic))

            elif age >= activity_args['worker_age_max']:
                for k in ['H', 'C']:
                    if network_type == 'poisson_degree':
                        nc = spsamp.pt(n_contacts_dic[k])
                        contact_ages = spsamp.sample_n_contact_ages_with_matrix(nc, age, age_brackets, age_by_brackets_dic, age_mixing_matrix_dic[k])
                        popdict[uid]['contacts'][k] = popdict[uid]['contacts'][k].union(spsamp.get_n_contact_ids_by_age(uids_by_age_dic, contact_ages, age_brackets, age_by_brackets_dic))

    else:
        for uid in popdict:
            age = popdict[uid]['age']
            if age < activity_args['student_age_min']:
                for k in ['H', 'C']:
                    if network_type == 'poisson_degree':
                        nc = spsamp.pt(n_contacts_dic[k]/2)
                        contact_ages = spsamp.sample_n_contact_ages_with_matrix(nc, age, age_brackets, age_by_brackets_dic, age_mixing_matrix_dic[k])
                        popdict[uid]['contacts'][k] = popdict[uid]['contacts'][k].union(spsamp.get_n_contact_ids_by_age(uids_by_age_dic, contact_ages, age_brackets, age_by_brackets_dic))
                        for c in popdict[uid]['contacts'][k]:
                            popdict[c]['contacts'][k].add(uid)

            elif age >= activity_args['student_age_min'] and age < activity_args['student_age_max']:
                for k in ['H', 'S', 'C']:
                    if network_type == 'poisson_degree':
                        nc = spsamp.pt(n_contacts_dic[k]/2)
                        contact_ages = spsamp.sample_n_contact_ages_with_matrix(nc, age, age_brackets, age_by_brackets_dic, age_mixing_matrix_dic[k])
                        popdict[uid]['contacts'][k] = popdict[uid]['contacts'][k].union(spsamp.get_n_contact_ids_by_age(uids_by_age_dic, contact_ages, age_brackets, age_by_brackets_dic))
                        for c in popdict[uid]['contacts'][k]:
                            popdict[c]['contacts'][k].add(uid)

            elif age >= activity_args['college_age_min'] and age < activity_args['college_age_max']:
                for k in ['H', 'S', 'C']:
                    if network_type == 'poisson_degree':
                        nc = spsamp.pt(n_contacts_dic[k]/2)
                        contact_ages = spsamp.sample_n_contact_ages_with_matrix(nc, age, age_brackets, age_by_brackets_dic, age_mixing_matrix_dic[k])
                        popdict[uid]['contacts'][k] = popdict[uid]['contacts'][k].union(spsamp.get_n_contact_ids_by_age(uids_by_age_dic, contact_ages, age_brackets, age_by_brackets_dic))
                        for c in popdict[uid]['contacts'][k]:
                            popdict[c]['contacts'][k].add(uid)

            elif age >= activity_args['worker_age_min'] and age < activity_args['worker_age_max']:
                for k in ['H', 'W', 'C']:
                    if network_type == 'poisson_degree':
                        nc = spsamp.pt(non_student_n_dic[k]/2)
                        contact_ages = spsamp.sample_n_contact_ages_with_matrix(nc, age, age_brackets, age_by_brackets_dic, age_mixing_matrix_dic[k])
                        popdict[uid]['contacts'][k] = popdict[uid]['contacts'][k].union(spsamp.get_n_contact_ids_by_age(uids_by_age_dic, contact_ages, age_brackets, age_by_brackets_dic))
                        for c in popdict[uid]['contacts'][k]:
                            popdict[c]['contacts'][k].add(uid)

            elif age >= activity_args['worker_age_max']:
                for k in ['H', 'C']:
                    if network_type == 'poisson_degree':
                        nc = spsamp.pt(n_contacts_dic[k]/2)
                        contact_ages = spsamp.sample_n_contact_ages_with_matrix(nc, age, age_brackets, age_by_brackets_dic, age_mixing_matrix_dic[k])
                        popdict[uid]['contacts'][k] = popdict[uid]['contacts'][k].union(spsamp.get_n_contact_ids_by_age(uids_by_age_dic, contact_ages, age_brackets, age_by_brackets_dic))
                        for c in popdict[uid]['contacts'][k]:
                            popdict[c]['contacts'][k].add(uid)

    return popdict


def rehydrate(data):
    """
    Populate popdict with uids, ages and contacts from generated microstructure data
    that was saved to data object

    Args:
        data (pop object)

    Returns:
        Popdict (sc.objdict)
    """
    popdict = sc.dcp(data['popdict'])
    mapping = {'H': 'households', 'S': 'schools', 'W': 'workplaces'}
    for key, label in mapping.items():
        for r in data[label]:
            for uid in r:
                popdict[uid]['contacts'][key] = set(r)
                popdict[uid]['contacts'][key].remove(uid)

    return popdict


def save_synthpop(datadir, contacts, location):
    """
    Save pop data object to file.

    Args:
        datadir (string)  : file path to the data directory
        contacts (dict)   : dictionary of people with contacts
        location (string) : name of the location

    Returns:
        None
    """

    filename = os.path.join(datadir, location + '_synthpop_' + str(len(contacts)) + '.pop')
    sc.saveobj(filename=filename, obj=contacts)


def create_reduced_contacts_with_group_types(popdict, group_1, group_2, setting, average_degree=20, p_matrix=None, force_cross_edges=True):
    """
    Create contacts between members of group 1 and group 2, fixing the average degree, and the
    probability of an edge between any two groups controlled by p_matrix if provided.
    Forces inter group edge for each individual in group 1 with force_cross_groups equal to True.
    This means not everyone in group 2 will have a contact with group 1.

    Args:
        group_1 (list)            : list of ids for group 1
        group_2 (list)            : list of ids for group 2
        average_degree (int)      : average degree across group 1 and 2
        p_matrix (np.ndarray)     : probability matrix for edges between any two groups
        force_cross_groups (bool) : If True, force each individual to have at least one contact with a member from the other group

    Returns:
        Popdict with edges added for nodes in the two groups.

    Notes:
        This method uses the Stochastic Block Model algorithm to generate contacts both between nodes in different groups
    and for nodes within the same group. In the current version, fixing the average degree and p_matrix, the matrix of probabilities
    for edges between any two groups is not supported. Future versions may add support for this.
    """

    if len(group_1) == 0 or len(group_2) == 0:
        errormsg = f'This method requires that both groups are populated. If one of the two groups has size 0, then consider using the synthpops.trim_contacts() method, or checking that the groups provided to this method are correct.'
        raise ValueError(errormsg)

    if average_degree < 2:
        errormsg = f'This method is likely to create disconnected graphs with average_degree < 2. In order to keep the group connected, use a higher average_degree for nodes across the two groups.'
        raise ValueError(errormsg)

    r1 = [int(i) for i in group_1]
    r2 = [int(i) for i in group_2]

    n1 = list(np.arange(len(r1)).astype(int))
    n2 = list(np.arange(len(r1), len(r1)+len(r2)).astype(int))

    group = r1 + r2
    sizes = [len(r1), len(r2)]

    for i in popdict:
        popdict[i]['contacts'].setdefault(setting, set())

    # group is less than the average degree, so return a fully connected graph instead
    if len(group) <= average_degree:
        G = nx.complete_graph(len(group))

    # group 2 is less than 2 people so everyone in group 1 must be connected to that lone group 2 individual, create a fully connected graph then remove some edges at random to preserve the degree distribution
    elif len(group_2) < 2:
        G = nx.complete_graph(len(group))
        for i in n1:
            group_1_neighbors = [j for j in G.neighbors(i) if j in n1]

            # if the person's degree is too high, cut out some contacts
            if len(group_1_neighbors) > average_degree:
                ncut = len(group_1_neighbors) - average_degree # rough number to cut
                # ncut = spsamp.pt(ncut) # sample from poisson that number
                # ncut = min(len(group_1_neighbors), ncut)  # make sure the number isn't greater than the people available to cut
                for k in range(ncut):
                    j = np.random.choice(group_1_neighbors)
                    G.remove_edge(i, j)
                    group_1_neighbors.remove(j)

    else:
        share_k_matrix = np.ones((2, 2))
        share_k_matrix *= average_degree/np.sum(sizes)

        if p_matrix is None:
            p_matrix = share_k_matrix.copy()

        # create a graph with edges within each groups and between members of different groups using the probability matrix
        G = nx.stochastic_block_model(sizes, p_matrix)

        # how many people in group 2 have connections they could cut to preserve the degree distribution
        group_2_to_group_2_connections = []
        for i in n2:
            group_2_neighbors = [j for j in G.neighbors(i) if j in n2]
            if len(group_2_neighbors) > 0:
                group_2_to_group_2_connections.append(i)

        # there are no people in group 2 who can remove edges to other group 2 people, so instead, just add edges
        if len(group_2_to_group_2_connections) == 0:
            for i in n1:
                group_2_neighbors = [j for j in G.neighbors(i) if j in n2]

                # need to add a contact in group 2
                if len(group_2_neighbors) == 0:

                    random_group_2_j = np.random.choice(n2)
                    G.add_edge(i, random_group_2_j)

        # some in group 2 have contacts to remove to preserve the degree distribution
        else:
            for i in n1:
                group_2_neighbors = [j for j in G.neighbors(i) if j in n2]

                # increase the degree of the node in group 1, while decreasing the degree of a member of group 2 at random
                if len(group_2_neighbors) == 0:

                    random_group_2_j = np.random.choice(n2)
                    random_group_2_neighbors = [ii for ii in G.neighbors(random_group_2_j) if ii in n2]

                    # add an edge to random_group_2_j
                    G.add_edge(i, random_group_2_j)

                    # if the group 2 person has an edge they can cut to their own group, remove it
                    if len(random_group_2_neighbors) > 0:
                        random_group_2_neighbor_cut = np.random.choice(random_group_2_neighbors)
                        G.remove_edge(random_group_2_j, random_group_2_neighbor_cut)

    E = G.edges()
    for e in E:
        i, j = e

        id_i = group[i]
        id_j = group[j]

        popdict[id_i]['contacts'][setting].add(id_j)
        popdict[id_j]['contacts'][setting].add(id_i)

    return popdict


def make_contacts_from_microstructure(datadir, location, state_location, country_location, n,
                                      with_non_teaching_staff=True,
                                      with_school_types=False, school_mixing_type='random',
                                      average_class_size=20, inter_grade_mixing=0.1,
                                      average_student_teacher_ratio=20, average_teacher_teacher_degree=3,
                                      average_student_all_staff_ratio=15, average_additional_staff_degree=20,
                                      school_type_by_age=None, with_industry_code=False, verbose=False):
    """
    Make a popdict from synthetic household, school, and workplace files with uids. If with_industry_code is True, then individuals
    will have a workplace industry code as well (default value is -1 to represent that this data is unavailable). Currently, industry
    codes are only available to assign to populations within the US.

    Args:
        datadir (string)                        : The file path to the data directory
        location (string)                       : The name of the location
        state_location (string)                 : The name of the state the location is in
        country_location (string)               : The name of the country the location is in
        n (int)                                 : The number of people in the population
        with_non_teaching_staff (bool)          : If True, includes non teaching staff.
        with_school_types (bool)                : If True, creates explicit school types.
        school_mixing_type (str or dict)        : The mixing type for schools, 'random', 'age_clustered', or 'age_and_class_clustered' if string, and a dictionary of these by school type otherwise. 'random' means random graphs for each school, 'age_clustered' means random graphs but with students mostly mixing within the age/grade (inter_grade_mixing controls mixing between grades), 'age_and_grade_clustered' means students cohorted into classes with their own teachers.
        average_class_size (float)              : The average classroom size.
        inter_grade_mixing (float)              : The average fraction of mixing between grades in the same school for clustered school mixing types.
        average_student_teacher_ratio (float)   : The average number of students per teacher.
        average_teacher_teacher_degree (float)  : The average number of contacts per teacher with other teachers.
        average_student_all_staff_ratio (float) : The average number of students per staff members at school (including both teachers and non teachers).
        average_additional_staff_degree (float) : The average number of contacts per additional non teaching staff in schools.
        with_industry_code (bool)               : If True, assign workplace industry code read in from cached file
        verbose (bool)                          : If True, print debugging statements.

    Returns:
        A popdict of people with attributes. Dictionary keys are the IDs of individuals in the population and the values are a dictionary
        for each individual with their attributes, such as age, household ID (hhid), school ID (scid), workplace ID (wpid), workplace
        industry code (wpindcode) if available, and the IDs of their contacts in different layers. Different layers available are
        households ('H'), schools ('S'), and workplaces ('W'). Contacts in these layers are clustered and thus form a network composed of
        groups of people interacting with each other. For example, all household members are contacts of each other, and everyone in the
        same school is considered a contact of each other.

    Notes:
        Methods to trim large groups of contacts down to better approximate a sense of close contacts (such as classroom sizes or
        smaller work groups are available via sp.trim_contacts() - see below).
    """
<<<<<<< HEAD
    log.debug('make_contacts_from_microstructure()')
    file_path = os.path.join(datadir, 'demographics', 'contact_matrices_152_countries', country_location, state_location, 'contact_networks')
=======
    folder_name = 'contact_networks'
    file_path = os.path.join(datadir, 'demographics', 'contact_matrices_152_countries', country_location,
                             state_location, folder_name)
>>>>>>> 04aea72f

    households_by_uid_path = os.path.join(file_path, location + '_' + str(n) + '_synthetic_households_with_uids.dat')

    if with_industry_code:
        workplaces_by_uid_path = os.path.join(file_path, location + '_' + str(n) + '_synthetic_workplaces_by_industry_with_uids.dat')
        workplaces_by_industry_code_path = os.path.join(file_path, location + '_' + str(n) + '_synthetic_workplaces_by_industry_codes.dat')
    else:
        workplaces_by_uid_path = os.path.join(file_path, location + '_' + str(n) + '_synthetic_workplaces_with_uids.dat')

    schools_by_uid_path = os.path.join(file_path, location + '_' + str(n) + '_synthetic_schools_with_uids.dat')
    teachers_by_uid_path = os.path.join(file_path, location + '_' + str(n) + '_synthetic_teachers_with_uids.dat')

    if with_non_teaching_staff:
        try:
            non_teaching_staff_by_uid_path = os.path.join(file_path, location + '_' + str(n) + '_synthetic_non_teaching_staff_with_uids.dat')
            fnt = open(non_teaching_staff_by_uid_path, 'r')
            fnt.close()
        except:
            errormsg = f'Non teaching staff do not exist and so will not be created.'
            print(errormsg)
            with_non_teaching_staff = False

    age_by_uid_dic = sprw.read_in_age_by_uid(datadir, location, state_location, country_location, folder_name, n)

    uids = age_by_uid_dic.keys()
    uids = [uid for uid in uids]

    # check school mixing type
    if isinstance(school_mixing_type, str):
        school_mixing_type_dic = dict.fromkeys(['pk', 'es', 'ms', 'hs', 'uv'], school_mixing_type)
    elif isinstance(school_mixing_type, dict):
        school_mixing_type_dic = sc.dcp(school_mixing_type)

    # school type age ranges by default
    school_type_by_age = sc.mergedicts(spsm.get_default_school_types_by_age_single(), school_type_by_age)

    grade_age_mapping = {i: i+5 for i in range(13)}
    age_grade_mapping = {i+5: i for i in range(13)}
    age_grade_mapping[3] = 0
    age_grade_mapping[4] = 0

    # you have ages but not sexes so we'll just populate that for you at random
    popdict = {}
    for i, uid in enumerate(uids):
        popdict[uid] = {}
        popdict[uid]['age'] = int(age_by_uid_dic[uid])
        popdict[uid]['sex'] = np.random.binomial(1, p=0.5)
        popdict[uid]['loc'] = None
        popdict[uid]['contacts'] = {}
        popdict[uid]['hhid'] = None
        popdict[uid]['scid'] = None
        popdict[uid]['sc_student'] = None
        popdict[uid]['sc_teacher'] = None
        popdict[uid]['sc_staff'] = None
        popdict[uid]['sc_type'] = None
        popdict[uid]['sc_mixing_type'] = None
        popdict[uid]['wpid'] = None
        popdict[uid]['wpindcode'] = None
        for k in ['H', 'S', 'W', 'C']:
            popdict[uid]['contacts'][k] = set()

    fh = open(households_by_uid_path, 'r')
    for nh, line in enumerate(fh):
        r = line.strip().split(' ')
        try:
            r = [int(i) for i in r]
        except:
            r = [i for i in r]
        for uid in r:
            popdict[uid]['contacts']['H'] = set(r)
            popdict[uid]['contacts']['H'].remove(uid)
            popdict[uid]['hhid'] = nh
    fh.close()

    fs = open(schools_by_uid_path, 'r')
    ft = open(teachers_by_uid_path, 'r')

    # sometimes you may not create populations with other staff
    if with_non_teaching_staff:
        line3_list = []
        fnt = open(non_teaching_staff_by_uid_path, 'r')
        for i, line in enumerate(fnt):
            line3_list.append(line)
        fnt.close()

    for ns, (line1, line2) in enumerate(zip(fs, ft)):
        r1 = line1.strip().split(' ')
        r2 = line2.strip().split(' ')
        if with_non_teaching_staff:
            line3 = line3_list[ns]
            if line3 == '\n':
                r3 = []
            else:
                r3 = line3.strip().split(' ')
            try:
                non_teaching_staff = [int(i) for i in r3]
            except:
                non_teaching_staff = [i for i in r3]
        else:
            r3 = []
            non_teaching_staff = []

        this_school_type = None
        this_school_mixing_type = None
        # this_school_mixing_type = 'random'

        try:
            students = [int(i) for i in r1]
            teachers = [int(i) for i in r2]

        except:
            students = [i for i in r1]
            teachers = [i for i in r2]

        if with_school_types:
            student_ages = [age_by_uid_dic[i] for i in students]
            min_age = min(student_ages)
            # max_ages = max(student_ages)
            this_school_type = school_type_by_age[min_age]
            this_school_mixing_type = school_mixing_type_dic[this_school_type]
            spsm.add_school_edges(popdict, students, student_ages, teachers, non_teaching_staff, age_by_uid_dic, grade_age_mapping, age_grade_mapping, average_class_size, inter_grade_mixing, average_student_teacher_ratio, average_teacher_teacher_degree, average_additional_staff_degree, this_school_mixing_type, verbose)

        else:
            school = students.copy() + teachers.copy() + non_teaching_staff.copy()
            school_edges = spsm.generate_random_contacts_across_school(school, average_class_size)
            spsm.add_contacts_from_edgelist(popdict, school_edges, 'S')

        for uid in students:
            popdict[uid]['scid'] = ns
            popdict[uid]['sc_student'] = 1
            popdict[uid]['sc_type'] = this_school_type
            popdict[uid]['sc_mixing_type'] = this_school_mixing_type

        for uid in teachers:
            popdict[uid]['scid'] = ns
            popdict[uid]['sc_teacher'] = 1
            popdict[uid]['sc_type'] = this_school_type
            popdict[uid]['sc_mixing_type'] = this_school_mixing_type

        for uid in non_teaching_staff:
            popdict[uid]['scid'] = ns
            popdict[uid]['sc_staff'] = 1
            popdict[uid]['sc_type'] = this_school_type
            popdict[uid]['sc_mixing_type'] = this_school_mixing_type

    fs.close()
    ft.close()

    fw = open(workplaces_by_uid_path, 'r')
    if with_industry_code:
        fi = open(workplaces_by_industry_code_path, 'r')
        workplaces_by_industry_codes = np.loadtxt(fi)
    for nw, line in enumerate(fw):
        r = line.strip().split(' ')
        try:
            r = [int(i) for i in r]
        except:
            r = [i for i in r]
        for uid in r:
            popdict[uid]['contacts']['W'] = set(r)
            popdict[uid]['contacts']['W'].remove(uid)
            popdict[uid]['wpid'] = nw
            if with_industry_code:
                popdict[uid]['wpindcode'] = int(workplaces_by_industry_codes[nw])
    fw.close()

    return popdict


def make_contacts_from_microstructure_objects(age_by_uid_dic, homes_by_uids, schools_by_uids, teachers_by_uids, workplaces_by_uids, non_teaching_staff_uids=None,
                                              with_school_types=False, school_mixing_type='random', average_class_size=20, inter_grade_mixing=0.1,
                                              average_student_teacher_ratio=20, average_teacher_teacher_degree=3,
                                              average_student_all_staff_ratio=15, average_additional_staff_degree=20,
                                              school_type_by_age=None, workplaces_by_industry_codes=None, verbose=False):
    """
    From microstructure objects (dictionary mapping ID to age, lists of lists in different settings, etc.), create a dictionary of individuals.
    Each key is the ID of an individual which maps to a dictionary for that individual with attributes such as their age, household ID (hhid),
    school ID (scid), workplace ID (wpid), workplace industry code (wpindcode) if available, and contacts in different layers.

    Args:
        age_by_uid_dic (dict)                             : A dictionary mapping id to age for all individuals in the population
        homes_by_uids (list)                              : A list of lists, where each sublist is a household and the IDs of the household members.
        schools_by_uids (list)                            : A list of lists, where each sublist represents a school and the ids of the students within it
        teachers_by_uids (list)                           : A list of lists, where each sublist represents a school and the ids of the teachers within it
        workplaces_by_uids (list)                         : A list of lists, where each sublist represents a workplace and the ids of the workers within it
        non_teaching_staff_uids (list)                    : None or a list of lists, where each sublist represents a school and the ids of the non teaching staff within it
        with_school_types (bool)                          : If True, creates explicit school types.
        school_mixing_type (str or dict)                  : The mixing type for schools, 'random', 'age_clustered', or 'age_and_class_clustered' if string, and a dictionary of these by school type otherwise. 'random' means random graphs for each school, 'age_clustered' means random graphs but with students mostly mixing within the age/grade (inter_grade_mixing controls mixing between grades), 'age_and_grade_clustered' means students cohorted into classes with their own teachers.
        average_class_size (float)                        : The average classroom size.
        inter_grade_mixing (float)                        : The average fraction of mixing between grades in the same school for clustered school mixing types.
        average_student_teacher_ratio (float)             : The average number of students per teacher.
        average_teacher_teacher_degree (float)            : The average number of contacts per teacher with other teachers.
        average_student_all_staff_ratio (float)           : The average number of students per staff members at school (including both teachers and non teachers).
        average_additional_staff_degree (float)           : The average number of contacts per additional non teaching staff in schools.
        school_type_by_age (dict)                         : A dictionary of probabilities for the school type likely for each age.
        workplaces_by_industry_codes (np.ndarray or None) : array with workplace industry code for each workplace
        verbose (bool)                                    : If True, print debugging statements.

    Returns:
        A popdict of people with attributes. Dictionary keys are the IDs of individuals in the population and the values are a dictionary
        for each individual with their attributes, such as age, household ID (hhid), school ID (scid), workplace ID (wpid), workplace
        industry code (wpindcode) if available, and the IDs of their contacts in different layers. Different layers available are
        households ('H'), schools ('S'), and workplaces ('W'). Contacts in these layers are clustered and thus form a network composed of
        groups of people interacting with each other. For example, all household members are contacts of each other, and everyone in the
        same school is considered a contact of each other.

    Notes:
        Methods to trim large groups of contacts down to better approximate a sense of close contacts (such as classroom sizes or
        smaller work groups are available via sp.trim_contacts() - see below).

    """
    log.debug('make_contacts_from_microstructure_objects()')
    popdict = {}

    grade_age_mapping = {i: i+5 for i in range(13)}
    age_grade_mapping = {i+5: i for i in range(13)}
    age_grade_mapping[3] = 0
    age_grade_mapping[4] = 0

    # check school mixing type
    if isinstance(school_mixing_type, str):
        school_mixing_type_dic = dict.fromkeys(['pk', 'es', 'ms', 'hs', 'uv'], school_mixing_type)
    elif isinstance(school_mixing_type, dict):
        school_mixing_type_dic = sc.dcp(school_mixing_type)

    # school type age ranges by default
    school_type_by_age = sc.mergedicts(spsm.get_default_school_types_by_age_single(), school_type_by_age)

    log.debug('  starting...' + checkmem())
    for uid in age_by_uid_dic:
        popdict[uid] = {}
        popdict[uid]['age'] = int(age_by_uid_dic[uid])
        popdict[uid]['sex'] = np.random.randint(2)
        popdict[uid]['loc'] = None
        popdict[uid]['contacts'] = {}
        popdict[uid]['hhid'] = None
        popdict[uid]['scid'] = None
        popdict[uid]['sc_student'] = None
        popdict[uid]['sc_teacher'] = None
        popdict[uid]['sc_staff'] = None
        popdict[uid]['sc_type'] = None
        popdict[uid]['sc_mixing_type'] = None
        popdict[uid]['wpid'] = None
        popdict[uid]['wpindcode'] = None

        for k in ['H', 'S', 'W', 'C']:
            popdict[uid]['contacts'][k] = set()

    log.debug('...households ' + checkmem())
    for nh, household in enumerate(homes_by_uids):
        for uid in household:
            popdict[uid]['contacts']['H'] = set(household)
            popdict[uid]['contacts']['H'].remove(uid)
            popdict[uid]['hhid'] = nh

    log.debug('...students ' + checkmem())
    for ns, students in enumerate(schools_by_uids):
        teachers = teachers_by_uids[ns]
        if non_teaching_staff_uids is None:
            non_teaching_staff = []
        elif non_teaching_staff_uids == []:
            non_teaching_staff = []
        else:
            non_teaching_staff = non_teaching_staff_uids[ns]

        this_school_type = None
        this_school_mixing_type = None

        if with_school_types:
            student_ages = [age_by_uid_dic[i] for i in students]
            min_age = min(student_ages)
            # max_ages = max(student_ages)
            this_school_type = school_type_by_age[min_age]
            this_school_mixing_type = school_mixing_type_dic[this_school_type]
            spsm.add_school_edges(popdict, students, student_ages, teachers, non_teaching_staff, age_by_uid_dic, grade_age_mapping, age_grade_mapping, average_class_size, inter_grade_mixing, average_student_teacher_ratio, average_teacher_teacher_degree, average_additional_staff_degree, this_school_mixing_type, verbose)

        else:
            school = students.copy() + teachers.copy() + non_teaching_staff.copy()
            school_edges = spsm.generate_random_contacts_across_school(school, average_class_size)
            spsm.add_contacts_from_edgelist(popdict, school_edges, 'S')

        for uid in students:

            popdict[uid]['scid'] = ns
            popdict[uid]['sc_student'] = 1
            popdict[uid]['sc_type'] = this_school_type
            popdict[uid]['sc_mixing_type'] = this_school_mixing_type

        for uid in teachers:
            popdict[uid]['scid'] = ns
            popdict[uid]['sc_teacher'] = 1
            popdict[uid]['sc_type'] = this_school_type
            popdict[uid]['sc_mixing_type'] = this_school_mixing_type

        for uid in non_teaching_staff:
            popdict[uid]['scid'] = ns
            popdict[uid]['sc_staff'] = 1
            popdict[uid]['sc_type'] = this_school_type
            popdict[uid]['sc_mixing_type'] = this_school_mixing_type

    log.debug('...workplaces ' + checkmem())
    for nw, workplace in enumerate(workplaces_by_uids):
        for uid in workplace:
            popdict[uid]['contacts']['W'] = set(workplace)
            popdict[uid]['contacts']['W'].remove(uid)
            popdict[uid]['wpid'] = nw
            if workplaces_by_industry_codes is not None:
                popdict[uid]['wpindcode'] = int(workplaces_by_industry_codes[nw])


    log.debug('...done ' + checkmem())
    return popdict


def make_contacts_with_facilities_from_microstructure(datadir, location, state_location, country_location, n,
                                                      use_two_group_reduction=False, average_LTCF_degree=20,
                                                      with_non_teaching_staff=True,
                                                      with_school_types=False, school_mixing_type='random', average_class_size=20, inter_grade_mixing=0.1,
                                                      average_student_teacher_ratio=20, average_teacher_teacher_degree=3,
                                                      average_student_all_staff_ratio=15, average_additional_staff_degree=20,
                                                      school_type_by_age=None, verbose=False):
    """
    Make a popdict from synthetic household, school, and workplace files with uids. If with_industry_code is True, then individuals
    will have a workplace industry code as well (default value is -1 to represent that this data is unavailable). Currently, industry
    codes are only available to assign to populations within the US.

    Args:
        datadir (string)                        : file path to the data directory
        location (string)                       : name of the location
        state_location (string)                 : name of the state the location is in
        country_location (string)               : name of the country the location is in
        n (int)                                 : number of people in the population
        use_two_group_reduction (bool)          : If True, create long term care facilities with reduced contacts across both groups
        average_LTCF_degree (int)               : default average degree in long term care facilities
        with_non_teaching_staff (bool)          : If True, includes non teaching staff.
        with_school_types (bool)                : If True, creates explicit school types.
        school_mixing_type (str or dict)        : The mixing type for schools, 'random', 'age_clustered', or 'age_and_class_clustered' if string, and a dictionary of these by school type otherwise. 'random' means random graphs for each school, 'age_clustered' means random graphs but with students mostly mixing within the age/grade (inter_grade_mixing controls mixing between grades), 'age_and_grade_clustered' means students cohorted into classes with their own teachers.
        average_class_size (float)              : The average classroom size.
        inter_grade_mixing (float)              : The average fraction of mixing between grades in the same school for clustered school mixing types.
        average_student_teacher_ratio (float)   : The average number of students per teacher.
        average_teacher_teacher_degree (float)  : The average number of contacts per teacher with other teachers.
        average_student_all_staff_ratio (float) : The average number of students per staff members at school (including both teachers and non teachers).
        average_additional_staff_degree (float) : The average number of contacts per additional non teaching staff in schools.
        school_type_by_age (dict)               : A dictionary of probabilities for the school type likely for each age.
        verbose (bool)                          : If True, print debugging statements.

    Returns:
        A popdict of people with attributes. Dictionary keys are the IDs of individuals in the population and the values are a dictionary
        for each individual with their attributes, such as age, household ID (hhid), school ID (scid), workplace ID (wpid), workplace
        industry code (wpindcode) if available, and the IDs of their contacts in different layers. Different layers available are
        households ('H'), schools ('S'), and workplaces ('W'), and long term care facilities ('LTCF'). Contacts in these layers are clustered and thus form a network composed of
        groups of people interacting with each other. For example, all household members are contacts of each other, and everyone in the
        same school is considered a contact of each other. If use_two_group_reduction is True, then contracts within 'LTCF' are reduced
        from fully connected.

    Notes:
        Methods to trim large groups of contacts down to better approximate a sense of close contacts (such as classroom sizes or
        smaller work groups are available via sp.trim_contacts() or sp.create_reduced_contacts_with_group_types(): see these methods for more details).
    """
    folder_name = 'contact_networks_facilities'
    file_path = os.path.join(datadir, 'demographics', 'contact_matrices_152_countries', country_location,
                             state_location, folder_name)

    age_by_uid_dic = sprw.read_in_age_by_uid(datadir, location, state_location, country_location, folder_name, n)

    uids = age_by_uid_dic.keys()
    uids = [uid for uid in uids]

    grade_age_mapping = {i: i+5 for i in range(13)}
    age_grade_mapping = {i+5: i for i in range(13)}
    age_grade_mapping[3] = 0
    age_grade_mapping[4] = 0

    # check school mixing type
    if isinstance(school_mixing_type, str):
        school_mixing_type_dic = dict.fromkeys(['pk', 'es', 'ms', 'hs', 'uv'], school_mixing_type)
    elif isinstance(school_mixing_type, dict):
        school_mixing_type_dic = sc.dcp(school_mixing_type)

    # school type age ranges by default
    school_type_by_age = sc.mergedicts(spsm.get_default_school_types_by_age_single(), school_type_by_age)

    households_by_uid_path = os.path.join(file_path, location + '_' + str(n) + '_synthetic_households_with_uids.dat')
    workplaces_by_uid_path = os.path.join(file_path, location + '_' + str(n) + '_synthetic_workplaces_with_uids.dat')
    schools_by_uid_path = os.path.join(file_path, location + '_' + str(n) + '_synthetic_schools_with_uids.dat')
    teachers_by_uid_path = os.path.join(file_path, location + '_' + str(n) + '_synthetic_teachers_with_uids.dat')
    facilities_by_uid_path = os.path.join(file_path, location + '_' + str(n) + '_synthetic_facilities_with_uids.dat')
    facilities_staff_by_uid_path = os.path.join(file_path, location + '_' + str(n) + '_synthetic_facilities_staff_with_uids.dat')

    if with_non_teaching_staff:
        try:
            non_teaching_staff_by_uid_path = os.path.join(file_path, location + '_' + str(n) + '_synthetic_non_teaching_staff_with_uids.dat')
            fnt = open(non_teaching_staff_by_uid_path, 'r')
            fnt.close()
        except:
            errormsg = f'Non teaching staff do not exist and so will not be created.'
            print(errormsg)
            with_non_teaching_staff = False

    popdict = {}
    for uid in age_by_uid_dic:
        popdict[uid] = {}
        popdict[uid]['age'] = int(age_by_uid_dic[uid])
        popdict[uid]['sex'] = np.random.randint(2)
        popdict[uid]['loc'] = None
        popdict[uid]['contacts'] = {}
        popdict[uid]['snf_res'] = None
        popdict[uid]['snf_staff'] = None
        popdict[uid]['hhid'] = None
        popdict[uid]['scid'] = None
        popdict[uid]['sc_student'] = None
        popdict[uid]['sc_teacher'] = None
        popdict[uid]['sc_staff'] = None
        popdict[uid]['sc_type'] = None
        popdict[uid]['sc_mixing_type'] = None
        popdict[uid]['wpid'] = None
        popdict[uid]['snfid'] = None
        for k in ['H', 'S', 'W', 'C', 'LTCF']:
            popdict[uid]['contacts'][k] = set()

    facilities_by_uids = open(facilities_by_uid_path, 'r')
    facilities_staff_uids = open(facilities_staff_by_uid_path, 'r')

    for nf, (line1, line2) in enumerate(zip(facilities_by_uids, facilities_staff_uids)):
        r1 = line1.strip().split(' ')
        r2 = line2.strip().split(' ')

        try:
            facility = [int(i) for i in r1]
            facility_staff = [int(i) for i in r2]
        except:
            facility = [i for i in r1]
            facility_staff = [i for i in r2]

        for uid in facility:
            popdict[uid]['snf_res'] = 1
            popdict[uid]['snfid'] = nf

        for uid in facility_staff:
            popdict[uid]['snf_staff'] = 1
            popdict[uid]['snfid'] = nf

        if use_two_group_reduction:
            popdict = create_reduced_contacts_with_group_types(popdict, r1, r2, 'LTCF', average_degree=average_LTCF_degree, force_cross_edges=True)

        else:
            for uid in facility:
                popdict[uid]['contacts']['LTCF'] = set(facility)
                popdict[uid]['contacts']['LTCF'] = popdict[uid]['contacts']['LTCF'].union(set(facility_staff))
                popdict[uid]['contacts']['LTCF'].remove(uid)

            for uid in facility_staff:
                popdict[uid]['contacts']['LTCF'] = set(facility)
                popdict[uid]['contacts']['LTCF'] = popdict[uid]['contacts']['LTCF'].union(set(facility_staff))
                popdict[uid]['contacts']['LTCF'].remove(uid)

    facilities_by_uids.close()
    facilities_staff_uids.close()

    homes_by_uids = open(households_by_uid_path, 'r')
    for nh, line in enumerate(homes_by_uids):
        r = line.strip().split(' ')
        try:
            household = [int(i) for i in r]
        except:
            household = [i for i in r]

        for uid in household:
            popdict[uid]['contacts']['H'] = set(household)
            popdict[uid]['contacts']['H'].remove(uid)
            popdict[uid]['hhid'] = nh

    homes_by_uids.close()

    schools_by_uids = open(schools_by_uid_path, 'r')
    teachers_by_uids = open(teachers_by_uid_path, 'r')

    # sometimes you may not create populations with other staff
    if with_non_teaching_staff:
        line3_list = []
        non_teaching_staff_uids = open(non_teaching_staff_by_uid_path, 'r')
        for i, line in enumerate(non_teaching_staff_uids):
            line3_list.append(line)
        non_teaching_staff_uids.close()

    for ns, (line1, line2) in enumerate(zip(schools_by_uids, teachers_by_uids)):
        r1 = line1.strip().split(' ')
        r2 = line2.strip().split(' ')

        if with_non_teaching_staff:
            line3 = line3_list[ns]
            if line3 == '\n':
                r3 = []
            else:
                r3 = line3.strip().split(' ')
            try:
                non_teaching_staff = [int(i) for i in r3]
            except:
                non_teaching_staff = [i for i in r3]
        else:
            r3 = []
            non_teaching_staff = []

        this_school_type = None
        this_school_mixing_type = None

        try:
            students = [int(i) for i in r1]
            teachers = [int(i) for i in r2]

        except:
            students = [i for i in r1]
            teachers = [i for i in r2]

        if with_school_types:
            student_ages = [age_by_uid_dic[i] for i in students]
            min_age = min(student_ages)
            # max_ages = max(student_ages)
            this_school_type = school_type_by_age[min_age]
            this_school_mixing_type = school_mixing_type_dic[this_school_type]
            spsm.add_school_edges(popdict, students, student_ages, teachers, non_teaching_staff, age_by_uid_dic, grade_age_mapping, age_grade_mapping, average_class_size, inter_grade_mixing, average_student_teacher_ratio, average_teacher_teacher_degree, average_additional_staff_degree, this_school_mixing_type, verbose)

        else:
            school = students.copy() + teachers.copy() + non_teaching_staff.copy()
            school_edges = spsm.generate_random_contacts_across_school(school, average_class_size)
            spsm.add_contacts_from_edgelist(popdict, school_edges, 'S')

        for uid in students:
            popdict[uid]['scid'] = ns
            popdict[uid]['sc_student'] = 1
            popdict[uid]['sc_type'] = this_school_type
            popdict[uid]['sc_mixing_type'] = this_school_mixing_type

        for uid in teachers:
            popdict[uid]['scid'] = ns
            popdict[uid]['sc_teacher'] = 1
            popdict[uid]['sc_type'] = this_school_type
            popdict[uid]['sc_mixing_type'] = this_school_mixing_type

        for uid in non_teaching_staff:
            popdict[uid]['scid'] = ns
            popdict[uid]['sc_staff'] = 1
            popdict[uid]['sc_type'] = this_school_type
            popdict[uid]['sc_mixing_type'] = this_school_mixing_type

    schools_by_uids.close()
    teachers_by_uids.close()

    workplaces_by_uids = open(workplaces_by_uid_path, 'r')
    for nw, line in enumerate(workplaces_by_uids):
        r = line.strip().split(' ')
        try:
            workplace = [int(i) for i in r]
        except:
            workplace = [i for i in r]

        for uid in workplace:
            popdict[uid]['contacts']['W'] = set(workplace)
            popdict[uid]['contacts']['W'].remove(uid)
            popdict[uid]['wpid'] = nw

    workplaces_by_uids.close()

    return popdict


def make_contacts_with_facilities_from_microstructure_objects(age_by_uid_dic, homes_by_uids, schools_by_uids, teachers_by_uids, workplaces_by_uids, facilities_by_uids, facilities_staff_uids, non_teaching_staff_uids=None, 
                                                              use_two_group_reduction=False, average_LTCF_degree=20, 
                                                              with_school_types=False, school_mixing_type='random', average_class_size=20, inter_grade_mixing=0.1, 
                                                              average_student_teacher_ratio=20, average_teacher_teacher_degree=3, 
                                                              average_student_all_staff_ratio=15, average_additional_staff_degree=20,
                                                              school_type_by_age=None, workplaces_by_industry_codes=None, verbose=False):
    """
    From microstructure objects (dictionary mapping ID to age, lists of lists in different settings, etc.), create a dictionary of individuals.
    Each key is the ID of an individual which maps to a dictionary for that individual with attributes such as their age, household ID (hhid),
    school ID (scid), workplace ID (wpid), workplace industry code (wpindcode) if available, and contacts in different layers.

    Args:
        age_by_uid_dic (dict)                             : dictionary mapping id to age for all individuals in the population
        homes_by_uids (list)                              : A list of lists where each sublist is a household and the IDs of the household members.
        schools_by_uids (list)                            : A list of lists, where each sublist represents a school and the ids of the students and teachers within it
        teachers_by_uids (list)                           : A list of lists, where each sublist represents a school and the ids of the teachers within it
        workplaces_by_uids (list)                         : A list of lists, where each sublist represents a workplace and the ids of the workers within it
        facilities_by_uids (list)                         : A list of lists, where each sublist represents a skilled nursing or long term care facility and the ids of the residents living within it
        facilities_staff_uids (list)                      : A list of lists, where each sublist represents a skilled nursing or long term care facility and the ids of the staff working within it
        non_teaching_staff_uids (list)                    : None or a list of lists, where each sublist represents a school and the ids of the non teaching staff within it
        use_two_group_reduction (bool)                    : If True, create long term care facilities with reduced contacts across both groups
        average_LTCF_degree (int)                         : default average degree in long term care facilities
        with_school_types (bool)                          : If True, creates explicit school types.
        school_mixing_type (str or dict)                  : The mixing type for schools, 'random', 'age_clustered', or 'age_and_class_clustered' if string, and a dictionary of these by school type otherwise. 'random' means random graphs for each school, 'age_clustered' means random graphs but with students mostly mixing within the age/grade (inter_grade_mixing controls mixing between grades), 'age_and_grade_clustered' means students cohorted into classes with their own teachers.
        average_class_size (float)                        : The average classroom size.
        inter_grade_mixing (float)                        : The average fraction of mixing between grades in the same school for clustered school mixing types.
        average_student_teacher_ratio (float)             : The average number of students per teacher.
        average_teacher_teacher_degree (float)            : The average number of contacts per teacher with other teachers.
        average_student_all_staff_ratio (float)           : The average number of students per staff members at school (including both teachers and non teachers).
        average_additional_staff_degree (float)           : The average number of contacts per additional non teaching staff in schools.
        school_type_by_age (dict)                         : A dictionary of probabilities for the school type likely for each age.
        workplaces_by_industry_codes (np.ndarray or None) : array with workplace industry code for each workplace
        verbose (bool)                                    : If True, print debugging statements.

    Returns:
        A popdict of people with attributes. Dictionary keys are the IDs of individuals in the population and the values are a dictionary
        for each individual with their attributes, such as age, household ID (hhid), school ID (scid), workplace ID (wpid), workplace
        industry code (wpindcode) if available, and the IDs of their contacts in different layers. Different layers available are
        households ('H'), schools ('S'), and workplaces ('W'), and long term care facilities ('LTCF'). Contacts in these layers are clustered and thus form a network composed of
        groups of people interacting with each other. For example, all household members are contacts of each other, and everyone in the
        same school is considered a contact of each other. If use_two_group_reduction is True, then contracts within 'LTCF' are reduced
        from fully connected.

    Notes:
        Methods to trim large groups of contacts down to better approximate a sense of close contacts (such as classroom sizes or
        smaller work groups are available via sp.trim_contacts() or sp.create_reduced_contacts_with_group_types(): see these methods for more details).
    """
    grade_age_mapping = {i: i + 5 for i in range(13)}
    age_grade_mapping = {i + 5: i for i in range(13)}
    age_grade_mapping[3] = 0
    age_grade_mapping[4] = 0

    # check school mixing type
    if isinstance(school_mixing_type, str):
        school_mixing_type_dic = dict.fromkeys(['pk', 'es', 'ms', 'hs', 'uv'], school_mixing_type)
    elif isinstance(school_mixing_type, dict):
        school_mixing_type_dic = sc.dcp(school_mixing_type)

    # school type age ranges by default
    school_type_by_age = sc.mergedicts(spsm.get_default_school_types_by_age_single(), school_type_by_age)

    uids = age_by_uid_dic.keys()
    uids = [uid for uid in uids]

    popdict = {}
    for uid in age_by_uid_dic:
        popdict[uid] = {}
        popdict[uid]['age'] = int(age_by_uid_dic[uid])
        popdict[uid]['sex'] = np.random.randint(2)
        popdict[uid]['loc'] = None
        popdict[uid]['contacts'] = {}
        popdict[uid]['snf_res'] = None
        popdict[uid]['snf_staff'] = None
        popdict[uid]['hhid'] = None
        popdict[uid]['scid'] = None
        popdict[uid]['sc_student'] = None
        popdict[uid]['sc_teacher'] = None
        popdict[uid]['sc_staff'] = None
        popdict[uid]['sc_type'] = None
        popdict[uid]['sc_mixing_type'] = None
        popdict[uid]['wpid'] = None
        popdict[uid]['snfid'] = None
        for k in ['H', 'S', 'W', 'C', 'LTCF']:
            popdict[uid]['contacts'][k] = set()

    # read in facility residents and staff
    for nf, facility in enumerate(facilities_by_uids):
        facility_staff = facilities_staff_uids[nf]

        for u in facility:
            popdict[u]['snf_res'] = 1
            popdict[u]['snfid'] = nf

        for u in facility_staff:
            popdict[u]['snf_staff'] = 1
            popdict[u]['snfid'] = nf

        if use_two_group_reduction:
            popdict = create_reduced_contacts_with_group_types(popdict, facility, facility_staff, 'LTCF',
                                                               average_degree=average_LTCF_degree,
                                                               force_cross_edges=True)

        else:
            for uid in facility:
                popdict[uid]['contacts']['LTCF'] = set(facility)
                popdict[uid]['contacts']['LTCF'] = popdict[uid]['contacts']['LTCF'].union(set(facility_staff))
                popdict[uid]['contacts']['LTCF'].remove(uid)

            for uid in facility_staff:
                popdict[uid]['contacts']['LTCF'] = set(facility)
                popdict[uid]['contacts']['LTCF'] = popdict[uid]['contacts']['LTCF'].union(set(facility_staff))
                popdict[uid]['contacts']['LTCF'].remove(uid)

    for nh, household in enumerate(homes_by_uids):
        for uid in household:
            popdict[uid]['contacts']['H'] = set(household)
            popdict[uid]['contacts']['H'].remove(uid)
            popdict[uid]['hhid'] = nh

    n_non_teaching_staff = []
    n_teaching_staff = []

    for ns, students in enumerate(schools_by_uids):
        teachers = teachers_by_uids[ns]
        if non_teaching_staff_uids is None:
            non_teaching_staff = []
        elif non_teaching_staff_uids == []:
            non_teaching_staff = []
        else:
            non_teaching_staff = non_teaching_staff_uids[ns]

        this_school_type = None
        this_school_mixing_type = None

        if with_school_types:
            student_ages = [age_by_uid_dic[i] for i in students]
            min_age = min(student_ages)
            # max_ages = max(student_ages)
            this_school_type = school_type_by_age[min_age]
            this_school_mixing_type = school_mixing_type_dic[this_school_type]
            # print(this_school_mixing_type)
            spsm.add_school_edges(popdict, students, student_ages, teachers, non_teaching_staff, age_by_uid_dic, grade_age_mapping, age_grade_mapping, average_class_size, inter_grade_mixing, average_student_teacher_ratio, average_teacher_teacher_degree, average_additional_staff_degree, this_school_mixing_type, verbose)
            if verbose:
                if this_school_type in ['es', 'ms', 'hs']:
                    n_non_teaching_staff.append(len(non_teaching_staff))
                    n_teaching_staff.append(len(teachers))
        else:
            school = students.copy() + teachers.copy() + non_teaching_staff.copy()
            school += teachers
            school_edges = spsm.generate_random_contacts_across_school(school, average_class_size)
            spsm.add_contacts_from_edgelist(popdict, school_edges, 'S')

        for uid in students:
            popdict[uid]['scid'] = ns
            popdict[uid]['sc_student'] = 1
            popdict[uid]['sc_type'] = this_school_type
            popdict[uid]['sc_mixing_type'] = this_school_mixing_type

        for uid in teachers:
            popdict[uid]['scid'] = ns
            popdict[uid]['sc_teacher'] = 1
            popdict[uid]['sc_type'] = this_school_type
            popdict[uid]['sc_mixing_type'] = this_school_mixing_type

        for uid in non_teaching_staff:
            popdict[uid]['scid'] = ns
            popdict[uid]['sc_staff'] = 1
            popdict[uid]['sc_type'] = this_school_type
            popdict[uid]['sc_mixing_type'] = this_school_mixing_type

    for nw, workplace in enumerate(workplaces_by_uids):
        for uid in workplace:
            popdict[uid]['contacts']['W'] = set(workplace)
            popdict[uid]['contacts']['W'].remove(uid)
            popdict[uid]['wpid'] = nw

    if verbose:
        print('n_staff in es, ms, hs', np.sum(n_non_teaching_staff))
        print('n_teachers in es, ms, hs', np.sum(n_teaching_staff))
        n_staff_again = 0
        n_teachers_again = 0
        n_school_edges = 0
        for uid in popdict:
            person = popdict[uid]
            if person['sc_type'] in ['es', 'ms', 'hs']:
                if person['sc_staff'] == 1:
                    n_staff_again += 1
                elif person['sc_teacher'] == 1:
                    n_teachers_again += 1
            if person['scid'] is not None:
                n_school_edges += len(person['contacts']['S'])

        print('n_staff_again in es, ms, hs', n_staff_again)
        print('n_teachers_again in es, ms, hs', n_teachers_again)
        print('number of edges in school', n_school_edges / 2, n_school_edges)

    return popdict


def make_graphs(popdict, layers):
    """
    Make a dictionary of Networkx by layer.

    Args:
        popdict (dict) : dictionary of individuals with attributes, including their age, household ID, school ID, workplace ID, and the ids of their contacts by layer
        layers (list)  : list of contact layers

    Retuns:
        Dictionary of Networkx graphs, one for each layer of contacts.
    """
    G_dic = {}

    for i, layer in enumerate(layers):
        G = nx.Graph()
        for uid in popdict:
            contacts = popdict[uid]['contacts'][layer]
            for j in contacts:
                G.add_edge(uid, j)
        G_dic[layer] = G
    return G_dic


def write_edgelists(popdict, layers, G_dic=None, location=None, state_location=None, country_location=None):
    """
    Write edgelists for each layer of contacts.

    Args:
        popdict (dict)            : dictionary of individuals with attributes, including their age, household ID, school ID, workplace ID, and the ids of their contacts by layer
        layers (list)             : list of contact layers
        G_dic (dict)              : dictionary of Networkx graphs, one for each layer of contacts
        location (string)         : name of the location
        state_location (string)   : name of the state the location is in
        country_location (string) : name of the country the location is in

    Returns:
        None
    """
    n = len(popdict)
    layer_names = {'H': 'households', 'S': 'schools', 'W': 'workplaces'}
    if G_dic is None:
        G_dic = make_graphs(popdict, layers)
    for layer in G_dic:
        file_path = os.path.join(datadir, 'demographics', 'contact_matrices_152_countries', country_location, state_location, 'contact_networks')
        file_path = os.path.join(file_path, location + '_' + str(n) + '_synthetic_' + layer_names[layer] + '_edgelist.dat')
        nx.write_edgelist(G_dic[layer], file_path, data=False)


def make_contacts(popdict=None, n_contacts_dic=None, location=None, state_location=None, country_location=None, sheet_name=None, options_args=None, activity_args=None, network_distr_args=None):
    '''
    Generates a list of contacts for everyone in the population. popdict is a
    dictionary with N keys (one for each person), with subkeys for age, sex, location,
    and potentially other factors. This function adds a new subkey, contacts, which
    is a list of contact IDs for each individual. If directed=False (default),
    if person A is a contact of person B, then person B is also a contact of person A.

    Example output (input is the same, minus the "contacts" field)::

        popdict = {
            '8acf08f0': {
                'age': 57,
                'sex': 0,
                'loc': (47.6062, 122.3321),
                'contacts': {'M': 2, 34}
                },
            '43da76b5': {
                'age': 55,
                'sex': 1,
                'loc': (47.2473, 122.6482),
                'contacts': {'M': 20, 8, 49}
                },
        }

    Args:
        popdict (dict)            : dictionary, should have ages of individuals if not using cached microstructure data
        n_contacts_dic (dict)     : average number of contacts by setting
        location (string)         : name of the location
        state_location (string)   : name of the state the location is in
        country_location (string) : name of the country the location is in
        sheet_name (string)       : name of the sheet in the excel file with contact patterns
        options_args (dict)       : dictionary of flags to set different population and contact generating options
        activity_args (dict)      : dictionary of age bounds for participating in different activities like going to school or working, also student-teacher ratio
        network_distr_args (dict) : network distribution parameters dictionary for average_degree, network_type, and directionality, can also include powerlaw exponents,
                                    block sizes (re: SBMs), clustering distribution, or other properties needed to generate network structures. Checkout
                                    https://networkx.github.io/documentation/stable/reference/generators.html#module-networkx.generators for what's possible
                                    Default 'network_type' is 'poisson_degree' for Erdos-Renyi random graphs in large n limit.

    Returns:
        A dictionary of individuals with attributes, including their age and the ids of their contacts.

    '''
<<<<<<< HEAD
    log.debug('make_contacts()')
    ### Defaults ###
    if location             is None: location = 'seattle_metro'
    if state_location       is None: state_location = 'Washington'
    if country_location     is None: country_location = 'usa'
    if sheet_name           is None: sheet_name = 'United States of America'
=======
    # Defaults #
    if location           is None:
        location = 'seattle_metro'
    if state_location     is None:
        state_location = 'Washington'
    if country_location   is None:
        country_location = 'usa'
    if sheet_name         is None:
        sheet_name = 'United States of America'
>>>>>>> 04aea72f

    if n_contacts_dic     is None:
        n_contacts_dic = {'H': 4, 'S': 20, 'W': 20, 'C': 20}

    default_network_distr_args = {'average_degree': 30, 'directed': False, 'network_type': 'poisson_degree', 
                                  'average_class_size': 20, 'average_student_teacher_ratio': 20, 'average_teacher_teacher_degree': 3, 'inter_grade_mixing': 0.1, 
                                  'average_student_all_staff_ratio': 15, 'average_additional_staff_degree': 20,
                                  'average_LTCF_degree': 20, 'school_mixing_type': 'random'}  # general we should default to undirected because directionality doesn't make sense for infectious diseases
    default_network_distr_args['school_type_by_age'] = spsm.get_default_school_types_by_age_single()

    if network_distr_args is None:
        network_distr_args = default_network_distr_args
    network_distr_args = sc.mergedicts(default_network_distr_args, network_distr_args)

    default_options_args = dict.fromkeys(['use_age', 'use_sex', 'use_loc', 'use_social_layers', 'use_activity_rates', 'use_microstructure', 'use_age_mixing', 'use_industry_code', 'use_long_term_care_facilities', 'use_two_group_reduction', 'with_school_types', 'with_non_teaching_staff'])
    if options_args       is None:
        options_args = default_options_args
    options_args = sc.mergedicts(default_options_args, options_args)

    # if network_distr_args   is None: network_distr_args = {'average_degree': 30, 'directed': False, 'network_type': 'poisson_degree', 'average_class_size': 20, 'average_student_teacher_ratio': 20, 'average_teacher_teacher_degree': 3, 'inter_grade_mixing': 0.1, 'school_mixing_type': 'random'}  # general we should default to undirected because directionality doesn't make sense for infectious diseases
    # if 'network_type' not in network_distr_args: network_distr_args['network_type'] = 'poisson_degree'
    # if 'directed' not in network_distr_args: network_distr_args['directed'] = False
    # if 'average_degree' not in network_distr_args: network_distr_args['average_degree'] = 30
    # if 'average_class_size' not in network_distr_args: network_distr_args['average_class_size'] = 20
    # if 'average_student_teacher_ratio' not in network_distr_args: network_distr_args['average_student_teacher_ratio'] = 20
    # if 'average_teacher_teacher_degree' not in network_distr_args: network_distr_args['average_teacher_teacher_degree'] = 3

    # Rationale behind default activity_args parameters
    # college_age_max: 22: Because many people in the usa context finish tertiary school of some form (vocational, community college, university), but not all and this is a rough cutoff
    # student_teacher_ratio: 30: King County, WA records seem to indicate median value near that (many many 1 student classrooms skewing the average) - could vary and may need to be lowered to account for extra staff in schools
    # worker_age_min: 23: to keep ages for different activities clean
    # worker_age_max: 65: age at which people are able to retire in many places
    # activity_args might also include different n_contacts for college kids ....
    if activity_args        is None:
        activity_args = {'student_age_min': 4, 'student_age_max': 18, 'student_teacher_ratio': 30, 'worker_age_min': 23, 'worker_age_max': 65, 'college_age_min': 18, 'college_age_max': 23}

    options_keys = ['use_age', 'use_sex', 'use_loc', 'use_social_layers', 'use_activity_rates', 'use_microstructure', 'use_age_mixing', 'use_industry_code', 'use_long_term_care_facilities', 'use_two_group_reduction', 'with_school_types']
    if options_args is None: 
        options_args = dict.fromkeys(options_keys, False)

    # fill in the other keys as False!
    for key in options_keys:
        if key not in options_args:
            options_args[key] = False

    # to call in pre-generated contact networks that exhibit real-world-like clustering and age-specific mixing
    if options_args['use_microstructure']:
        if 'Npop' not in network_distr_args:
            network_distr_args['Npop'] = 10000
        country_location = 'usa'
        if options_args['use_long_term_care_facilities']:
            popdict = make_contacts_with_facilities_from_microstructure(datadir, location, state_location,
                                                                        country_location, network_distr_args['Npop'],
                                                                        use_two_group_reduction=options_args['use_two_group_reduction'],
                                                                        average_LTCF_degree=network_distr_args['average_LTCF_degree'],
                                                                        with_non_teaching_staff=options_args['with_non_teaching_staff'],
                                                                        with_school_types=options_args['with_school_types'],
                                                                        school_mixing_type=network_distr_args['school_mixing_type'],
                                                                        average_class_size=network_distr_args['average_class_size'],
                                                                        inter_grade_mixing=network_distr_args['inter_grade_mixing'],
                                                                        average_student_teacher_ratio=network_distr_args['average_student_teacher_ratio'],
                                                                        average_teacher_teacher_ratio=network_distr_args['average_teacher_teacher_degree'],
                                                                        average_student_all_staff_ratio=network_distr_args['average_student_all_staff_ratio'],
                                                                        average_additional_staff_degree=network_distr_args['average_additional_staff_degree'],
                                                                        school_type_by_age=network_distr_args['school_type_by_age'])
        else:
            popdict = make_contacts_from_microstructure(datadir, location, state_location, country_location, network_distr_args['Npop'],
                                                        with_non_teaching_staff=options_args['with_non_teaching_staff'],
                                                        with_school_types=options_args['with_school_types'],
                                                        school_mixing_type=network_distr_args['school_mixing_type'],
                                                        average_class_size=network_distr_args['average_class_size'],
                                                        inter_grade_mixing=network_distr_args['inter_grade_mixing'],
                                                        average_student_teacher_ratio=network_distr_args['average_student_teacher_ratio'],
                                                        average_teacher_teacher_degree=network_distr_args['average_teacher_teacher_degree'],
                                                        average_student_all_staff_ratio=network_distr_args['average_student_all_staff_ratio'],
                                                        average_additional_staff_degree=network_distr_args['average_additional_staff_degree'],
                                                        school_type_by_age=network_distr_args['school_type_by_age'],
                                                        with_industry_code=options_args['use_industry_code'])

    # to generate contact networks that observe age-specific mixing but not clustering (for locations that haven't been vetted by the microstructure generation method in contact_networks.py or for which we don't have enough data to do that)
    else:
        # for locations with sex by age data - likely only for the US
        if options_args['use_age_mixing'] and options_args['use_sex']:
            if options_args['use_social_layers']:
                popdict = make_contacts_with_social_layers_and_sex(popdict, n_contacts_dic, location, state_location, country_location, sheet_name, activity_args, network_distr_args)
            else:
                popdict = make_contacts_without_social_layers_and_sex(popdict, n_contacts_dic, location, state_location, country_location, sheet_name, network_distr_args)

        # for locations without sex by age data (basically anywhere outside of the US)
        elif options_args['use_age_mixing'] and not options_args['use_sex']:
            if options_args['use_social_layers']:
                popdict = make_contacts_with_social_layers_152(popdict, n_contacts_dic, location, state_location, country_location, sheet_name, activity_args, network_distr_args)
            else:
                popdict = make_contacts_without_social_layers_152(popdict, n_contacts_dic, location, state_location, country_location, sheet_name, network_distr_args)

        else:
            # this makes the generic case with a default age and sex distribution : if you give the popdict with ages it'll connect people at random with different ages but not according to any age-mixing data.
            popdict = make_contacts_generic(popdict, network_distr_args)

    return popdict


@nb.njit((nb.int64[:], nb.int64))
def choose_contacts(a, size):
    ''' Numbafy np.random.choice(); about twice as fast '''
    close_contacts = np.random.choice(a, size=size, replace=False)
    return close_contacts


def trim_contacts(contacts, trimmed_size_dic=None, use_clusters=False, verbose=False):

    """
    Trim down contacts in school or work environments from everyone.

    Args:
        contacts (dict)         : dictionary of individuals with attributes, including their age and the ids of their contacts
        trimmed_size_dic (dict) : dictionary of threshold values for the number of contacts in school ('S') and work ('W') so that for individuals with more contacts than this, we select a smaller subset of contacts considerd close contacts
        use_clusters (bool)     : If True, trimmed down contact networks will preserve clustering so that an individual's close contacts in school or at work are also contacts of each other
        verbose (bool)          : If True, print average number of close contacts in school and at work

    Returns:
        A dictionary of individuals with attributes, including their age and the ids of their close contacts.
    """
    log.debug('trim_contacts()')

    trimmed_size_dic = sc.mergedicts({'W': 20}, trimmed_size_dic)

    keys = trimmed_size_dic.keys()

    if isinstance(list(contacts.keys())[0], str):
        string_uids = True
    else:
        string_uids = False

    if use_clusters:
        raise NotImplementedError("Clustered method not yet implemented.")

    else:

        if not string_uids:
            for n, uid in enumerate(contacts):
                for k in keys:
                    setting_contacts = np.array(list(contacts[uid]['contacts'][k]), dtype=np.int64)
                    if len(setting_contacts) > trimmed_size_dic[k] / 2:
                        close_contacts = choose_contacts(setting_contacts, size=int(trimmed_size_dic[k] / 2))
                        contacts[uid]['contacts'][k] = set(close_contacts)
        else:
            for n, uid in enumerate(contacts):
                for k in keys:
                    setting_contacts = list(contacts[uid]['contacts'][k])
                    if len(setting_contacts) > trimmed_size_dic[k] / 2:
                        close_contacts = np.random.choice(setting_contacts, size=int(trimmed_size_dic[k] / 2))
                        contacts[uid]['contacts'][k] = set(close_contacts)

        for n, uid in enumerate(contacts):
            for k in keys:
                for c in contacts[uid]['contacts'][k]:
                    contacts[c]['contacts'][k].add(uid)

    return contacts


def show_layers(popdict, show_ages=False, show_n=20):
    """
    Print out the contacts for individuals in the different possible social settings or layers.

    Args:
        popdict (dict)   : dictionary of individuals with attributes, including their age and the ids of their close contacts
        show_ages (bool) : If True, show the ages of contacts, else show their ids
        show_n (int)     : number of individuals to show contacts for

    Returns:
        None
    """

    uids = popdict.keys()
    uids = [uid for uid in uids]

    layers = popdict[uids[0]]['contacts'].keys()
    if show_ages:
        for n, uid in enumerate(uids):
            if n >= show_n:
                break
            print(uid, popdict[uid]['age'])
            for k in layers:
                contact_ages = [popdict[c]['age'] for c in popdict[uid]['contacts'][k]]
                print('layer', k, 'contact ages', sorted(contact_ages))

    else:
        for n, uid in enumerate(uids):
            if n >= show_n:
                break
            print(uid, popdict[uid]['age'])
            for k in layers:
                print('layer', k, 'contact ids', popdict[uid]['contacts'][k])<|MERGE_RESOLUTION|>--- conflicted
+++ resolved
@@ -12,13 +12,9 @@
 from . import sampling as spsamp
 from . import base as spb
 from . import school_modules as spsm
-<<<<<<< HEAD
+from . import read_write as sprw
 from .config import datadir, logger as log, checkmem
-=======
-from . import read_write as sprw
-from .config import datadir
 from copy import deepcopy
->>>>>>> 04aea72f
 
 
 def make_popdict(n=None, uids=None, ages=None, sexes=None, location=None, state_location=None, country_location=None, use_demography=False, id_len=6):
@@ -54,25 +50,11 @@
             uid_mapping = {uid: int(uid) for u, uid in enumerate(uids)}
         # if uids are strings then map them to an int
         except:
-<<<<<<< HEAD
             uid_mapping = {uid: u for u, uid in enumerate(uids)}  # replacing uids for uid_mapping since uids might be strings
     else:  # Not supplied, generate
         n = int(n)
-        # default to using ints for ids from now on
-        uids = [i for i in range(n)]
-        uid_mapping = {i: i for i in range(n)}
-        # using strings for uids
-        # uids = []
-        # for i in range(n):
-        #    uids.append(sc.uuid(length=id_len))
-=======
-            uid_mapping = {uid: u for u, uid in enumerate(uids)}
-
-    else:  # Not supplied, generate ints as uids
-        n = int(n)
         uids = list(range(n))
         uid_mapping = {u: u for u in uids}
->>>>>>> 04aea72f
 
     # Check that there are enough people
     if n < min_people:
@@ -804,14 +786,10 @@
         Methods to trim large groups of contacts down to better approximate a sense of close contacts (such as classroom sizes or
         smaller work groups are available via sp.trim_contacts() - see below).
     """
-<<<<<<< HEAD
     log.debug('make_contacts_from_microstructure()')
-    file_path = os.path.join(datadir, 'demographics', 'contact_matrices_152_countries', country_location, state_location, 'contact_networks')
-=======
     folder_name = 'contact_networks'
     file_path = os.path.join(datadir, 'demographics', 'contact_matrices_152_countries', country_location,
                              state_location, folder_name)
->>>>>>> 04aea72f
 
     households_by_uid_path = os.path.join(file_path, location + '_' + str(n) + '_synthetic_households_with_uids.dat')
 
@@ -1668,14 +1646,7 @@
         A dictionary of individuals with attributes, including their age and the ids of their contacts.
 
     '''
-<<<<<<< HEAD
     log.debug('make_contacts()')
-    ### Defaults ###
-    if location             is None: location = 'seattle_metro'
-    if state_location       is None: state_location = 'Washington'
-    if country_location     is None: country_location = 'usa'
-    if sheet_name           is None: sheet_name = 'United States of America'
-=======
     # Defaults #
     if location           is None:
         location = 'seattle_metro'
@@ -1685,7 +1656,6 @@
         country_location = 'usa'
     if sheet_name         is None:
         sheet_name = 'United States of America'
->>>>>>> 04aea72f
 
     if n_contacts_dic     is None:
         n_contacts_dic = {'H': 4, 'S': 20, 'W': 20, 'C': 20}
