--- conflicted
+++ resolved
@@ -1,6 +1,6 @@
-'''
-Generate contacts between people in the population, with many options possible
-'''
+"""
+Generate contacts between people in the population, with many options possible.
+"""
 
 import os
 import numpy as np
@@ -53,14 +53,8 @@
 
     else:  # Not supplied, generate ints as uids
         n = int(n)
-<<<<<<< HEAD
         uids = list(range(n))
         uid_mapping = {u: u for u in uids}
-=======
-        uids = []
-        for i in range(n):
-            uids.append(sc.uuid(length=id_len))
->>>>>>> e7c6f37a
 
     # Check that there are enough people
     if n < min_people:
@@ -70,7 +64,6 @@
     if ages is None and sexes is None:
         if use_demography:
             if country_location != 'usa':
-<<<<<<< HEAD
                 # no sex data for places outside of the US
                 gen_ages = spsamp.get_age_n(datadir, n=n, location=location, state_location=state_location,
                                             country_location=country_location)
@@ -80,13 +73,6 @@
                 gen_ages, gen_sexes = spsamp.get_usa_age_sex_n(datadir, location=location,
                                                                state_location=state_location,
                                                                country_location=country_location, n_people=n)
-=======
-                gen_ages = spsamp.get_age_n(datadir, n=n, location=location, state_location=state_location, country_location=country_location)
-                gen_sexes = list(np.random.binomial(1, p=0.5, size=n))
-            else:
-                if location is None: location, state_location = 'seattle_metro', 'Washington'
-                gen_ages, gen_sexes = spsamp.get_usa_age_sex_n(datadir, location=location, state_location=state_location, country_location=country_location, n_people=n)
->>>>>>> e7c6f37a
         else:
             # not using any demography data so simply creating uniformly distributed ages and sex for n people
             gen_ages, gen_sexes = spsamp.get_age_sex_n(None, None, None, n_people=n)
@@ -94,14 +80,9 @@
     # you only have ages...
     elif ages is not None and sexes is None:
         if country_location == 'usa':
-<<<<<<< HEAD
             if location is None: location, state_location = 'seattle_metro', 'Washington'  # currently defaults to Seattle based data
             gen_ages, gen_sexes = spsamp.get_usa_sex_n(datadir, ages, location=location, state_location=state_location,
                                                        country_location=country_location)
-=======
-            if location is None: location, state_location = 'seattle_metro', 'Washington'
-            gen_ages, gen_sexes = spsamp.get_usa_sex_n(datadir, ages, location=location, state_location=state_location, country_location=country_location)
->>>>>>> e7c6f37a
         else:
             gen_ages = ages
             gen_sexes = list(np.random.binomial(1, p=0.5, size=n))
@@ -126,20 +107,12 @@
     # you have both ages and sexes so we'll just populate that for you...
     popdict = {}
     for i, uid in enumerate(uids):
-<<<<<<< HEAD
         u = uid_mapping[uid]
         popdict[u] = {}
         popdict[u]['age'] = int(ages[i])
         popdict[u]['sex'] = sexes[i]
         popdict[u]['loc'] = None
         popdict[u]['contacts'] = {'M': set()}
-=======
-        popdict[uid] = {}
-        popdict[uid]['age'] = ages[i]
-        popdict[uid]['sex'] = sexes[i]
-        popdict[uid]['loc'] = None
-        popdict[uid]['contacts'] = {'M': set()}
->>>>>>> e7c6f37a
 
     return popdict
 
@@ -169,7 +142,7 @@
         n_contacts = N
 
     if network_type == 'poisson_degree':
-        p = float(n_contacts)/N
+        p = float(n_contacts) / N
 
         G = nx.erdos_renyi_graph(N, p, directed=directed)
 
@@ -422,17 +395,9 @@
     """
 
     # using a flat contact matrix
-<<<<<<< HEAD
     uids_by_age_dic = spb.get_uids_by_age_dic(popdict)
     age_brackets = spdata.get_census_age_brackets(datadir, state_location=state_location,
                                                   country_location=country_location)
-=======
-    uids_by_age_dic = spsamp.spb.get_uids_by_age_dic(popdict)
-
-    # age_bracket_distr = spdata.read_age_bracket_distr(datadir, location=location, state_location=state_location, country_location=country_location)
-    # gender_fraction_by_age = spdata.read_gender_fraction_by_age_bracket(datadir, location=location, state_location=state_location, country_location=country_location)
-    age_brackets = spdata.get_census_age_brackets(datadir, state_location=state_location, country_location=country_location)
->>>>>>> e7c6f37a
     age_by_brackets_dic = spb.get_age_by_brackets_dic(age_brackets)
     num_agebrackets = len(age_brackets)
 
@@ -493,13 +458,9 @@
 
     # use a contact matrix dictionary and n_contacts_dic for the average number of contacts in each layer
     uids_by_age_dic = spb.get_uids_by_age_dic(popdict)
-<<<<<<< HEAD
+
     age_brackets = spdata.get_census_age_brackets(datadir, state_location=state_location,
                                                   country_location=country_location)
-=======
-
-    age_brackets = spdata.get_census_age_brackets(datadir, state_location=state_location, country_location=country_location)
->>>>>>> e7c6f37a
     age_by_brackets_dic = spb.get_age_by_brackets_dic(age_brackets)
 
     age_mixing_matrix_dic = spdata.get_contact_matrix_dic(datadir, sheet_name)
@@ -785,12 +746,8 @@
 
 def make_contacts_from_microstructure(datadir, location, state_location, country_location, n,
                                       with_non_teaching_staff=True,
-<<<<<<< HEAD
                                       with_school_types=False, school_mixing_type='random',
                                       average_class_size=20, inter_grade_mixing=0.1,
-=======
-                                      with_school_types=False, school_mixing_type='random', average_class_size=20, inter_grade_mixing=0.1,
->>>>>>> e7c6f37a
                                       average_student_teacher_ratio=20, average_teacher_teacher_degree=3,
                                       average_student_all_staff_ratio=15, average_additional_staff_degree=20,
                                       school_type_by_age=None, with_industry_code=False, verbose=False):
@@ -829,35 +786,26 @@
         Methods to trim large groups of contacts down to better approximate a sense of close contacts (such as classroom sizes or
         smaller work groups are available via sp.trim_contacts() - see below).
     """
-<<<<<<< HEAD
     folder_name = 'contact_networks'
     file_path = os.path.join(datadir, 'demographics', 'contact_matrices_152_countries', country_location,
                              state_location, folder_name)
-=======
-    file_path = os.path.join(datadir, 'demographics', 'contact_matrices_152_countries', country_location, state_location, 'contact_networks')
->>>>>>> e7c6f37a
 
     households_by_uid_path = os.path.join(file_path, location + '_' + str(n) + '_synthetic_households_with_uids.dat')
-    age_by_uid_path = os.path.join(file_path, location + '_' + str(n) + '_age_by_uid.dat')
 
     if with_industry_code:
         workplaces_by_uid_path = os.path.join(file_path, location + '_' + str(n) + '_synthetic_workplaces_by_industry_with_uids.dat')
         workplaces_by_industry_code_path = os.path.join(file_path, location + '_' + str(n) + '_synthetic_workplaces_by_industry_codes.dat')
     else:
         workplaces_by_uid_path = os.path.join(file_path, location + '_' + str(n) + '_synthetic_workplaces_with_uids.dat')
+
     schools_by_uid_path = os.path.join(file_path, location + '_' + str(n) + '_synthetic_schools_with_uids.dat')
     teachers_by_uid_path = os.path.join(file_path, location + '_' + str(n) + '_synthetic_teachers_with_uids.dat')
 
     if with_non_teaching_staff:
         try:
-<<<<<<< HEAD
-            non_teaching_staff_by_uid_path = os.path.join(file_path, location + '_' + str(
-                n) + '_synthetic_non_teaching_staff_with_uids.dat')
+            non_teaching_staff_by_uid_path = os.path.join(file_path, location + '_' + str(n) + '_synthetic_non_teaching_staff_with_uids.dat')
             fnt = open(non_teaching_staff_by_uid_path, 'r')
             fnt.close()
-=======
-            non_teaching_staff_by_uid_path = os.path.join(file_path, location + '_' + str(n) + '_synthetic_non_teaching_staff_with_uids.dat')
->>>>>>> e7c6f37a
         except:
             errormsg = f'Non teaching staff do not exist and so will not be created.'
             print(errormsg)
@@ -945,10 +893,7 @@
 
         this_school_type = None
         this_school_mixing_type = None
-<<<<<<< HEAD
-=======
         # this_school_mixing_type = 'random'
->>>>>>> e7c6f37a
 
         try:
             students = [int(i) for i in r1]
@@ -1196,13 +1141,9 @@
         Methods to trim large groups of contacts down to better approximate a sense of close contacts (such as classroom sizes or
         smaller work groups are available via sp.trim_contacts() or sp.create_reduced_contacts_with_group_types(): see these methods for more details).
     """
-<<<<<<< HEAD
     folder_name = 'contact_networks_facilities'
     file_path = os.path.join(datadir, 'demographics', 'contact_matrices_152_countries', country_location,
                              state_location, folder_name)
-=======
-    file_path = os.path.join(datadir, 'demographics', 'contact_matrices_152_countries', country_location, state_location, 'contact_networks_facilities')
->>>>>>> e7c6f37a
 
     age_by_uid_dic = sprw.read_in_age_by_uid(datadir, location, state_location, country_location, folder_name, n)
 
@@ -1233,11 +1174,8 @@
     if with_non_teaching_staff:
         try:
             non_teaching_staff_by_uid_path = os.path.join(file_path, location + '_' + str(n) + '_synthetic_non_teaching_staff_with_uids.dat')
-<<<<<<< HEAD
             fnt = open(non_teaching_staff_by_uid_path, 'r')
             fnt.close()
-=======
->>>>>>> e7c6f37a
         except:
             errormsg = f'Non teaching staff do not exist and so will not be created.'
             print(errormsg)
@@ -1383,10 +1321,6 @@
             popdict[uid]['sc_type'] = this_school_type
             popdict[uid]['sc_mixing_type'] = this_school_mixing_type
 
-<<<<<<< HEAD
-        # if with_non_teaching_staff:
-=======
->>>>>>> e7c6f37a
         for uid in non_teaching_staff:
             popdict[uid]['scid'] = ns
             popdict[uid]['sc_staff'] = 1
@@ -1461,14 +1395,8 @@
         Methods to trim large groups of contacts down to better approximate a sense of close contacts (such as classroom sizes or
         smaller work groups are available via sp.trim_contacts() or sp.create_reduced_contacts_with_group_types(): see these methods for more details).
     """
-<<<<<<< HEAD
-    # global school_mixing_type_dic
     grade_age_mapping = {i: i + 5 for i in range(13)}
     age_grade_mapping = {i + 5: i for i in range(13)}
-=======
-    grade_age_mapping = {i: i+5 for i in range(13)}
-    age_grade_mapping = {i+5: i for i in range(13)}
->>>>>>> e7c6f37a
     age_grade_mapping[3] = 0
     age_grade_mapping[4] = 0
 
@@ -1481,12 +1409,9 @@
     # school type age ranges by default
     school_type_by_age = sc.mergedicts(spsm.get_default_school_types_by_age_single(), school_type_by_age)
 
-<<<<<<< HEAD
     uids = age_by_uid_dic.keys()
     uids = [uid for uid in uids]
 
-=======
->>>>>>> e7c6f37a
     popdict = {}
     for uid in age_by_uid_dic:
         popdict[uid] = {}
@@ -1508,7 +1433,6 @@
         for k in ['H', 'S', 'W', 'C', 'LTCF']:
             popdict[uid]['contacts'][k] = set()
 
-<<<<<<< HEAD
     # read in facility residents and staff
     for nf, facility in enumerate(facilities_by_uids):
         facility_staff = facilities_staff_uids[nf]
@@ -1521,36 +1445,21 @@
             popdict[u]['snf_staff'] = 1
             popdict[u]['snfid'] = nf
 
-    if use_two_group_reduction:
-        popdict = create_reduced_contacts_with_group_types(popdict, facility, facility_staff, 'LTCF',
-                                                           average_degree=average_LTCF_degree,
-                                                           force_cross_edges=True)
-=======
-    for nf, facility in enumerate(facilities_by_uids):
-        facility_staff = facilities_staff_uids[nf]
-
-        for uid in facility:
-            popdict[uid]['snf_res'] = 1
-            popdict[uid]['snfid'] = nf
-
-        for uid in facility_staff:
-            popdict[uid]['snf_staff'] = 1
-            popdict[uid]['snfid'] = nf
-
         if use_two_group_reduction:
-            popdict = create_reduced_contacts_with_group_types(popdict, facility, facility_staff, 'LTCF', average_degree=average_LTCF_degree, force_cross_edges=True)
->>>>>>> e7c6f37a
-
-    else:
-        for uid in facility:
-            popdict[uid]['contacts']['LTCF'] = set(facility)
-            popdict[uid]['contacts']['LTCF'] = popdict[uid]['contacts']['LTCF'].union(set(facility_staff))
-            popdict[uid]['contacts']['LTCF'].remove(uid)
-
-        for uid in facility_staff:
-            popdict[uid]['contacts']['LTCF'] = set(facility)
-            popdict[uid]['contacts']['LTCF'] = popdict[uid]['contacts']['LTCF'].union(set(facility_staff))
-            popdict[uid]['contacts']['LTCF'].remove(uid)
+            popdict = create_reduced_contacts_with_group_types(popdict, facility, facility_staff, 'LTCF',
+                                                               average_degree=average_LTCF_degree,
+                                                               force_cross_edges=True)
+
+        else:
+            for uid in facility:
+                popdict[uid]['contacts']['LTCF'] = set(facility)
+                popdict[uid]['contacts']['LTCF'] = popdict[uid]['contacts']['LTCF'].union(set(facility_staff))
+                popdict[uid]['contacts']['LTCF'].remove(uid)
+
+            for uid in facility_staff:
+                popdict[uid]['contacts']['LTCF'] = set(facility)
+                popdict[uid]['contacts']['LTCF'] = popdict[uid]['contacts']['LTCF'].union(set(facility_staff))
+                popdict[uid]['contacts']['LTCF'].remove(uid)
 
     for nh, household in enumerate(homes_by_uids):
         for uid in household:
@@ -1633,7 +1542,7 @@
 
         print('n_staff_again in es, ms, hs', n_staff_again)
         print('n_teachers_again in es, ms, hs', n_teachers_again)
-        print('number of edges in school', n_school_edges/2, n_school_edges)
+        print('number of edges in school', n_school_edges / 2, n_school_edges)
 
     return popdict
 
@@ -1729,13 +1638,18 @@
         A dictionary of individuals with attributes, including their age and the ids of their contacts.
 
     '''
-    ### Defaults ###
-    if location             is None: location = 'seattle_metro'
-    if state_location       is None: state_location = 'Washington'
-    if country_location     is None: country_location = 'usa'
-    if sheet_name           is None: sheet_name = 'United States of America'
-
-    if n_contacts_dic       is None: n_contacts_dic = {'H': 4, 'S': 20, 'W': 20, 'C': 20}
+    # Defaults #
+    if location           is None:
+        location = 'seattle_metro'
+    if state_location     is None:
+        state_location = 'Washington'
+    if country_location   is None:
+        country_location = 'usa'
+    if sheet_name         is None:
+        sheet_name = 'United States of America'
+
+    if n_contacts_dic     is None:
+        n_contacts_dic = {'H': 4, 'S': 20, 'W': 20, 'C': 20}
 
     default_network_distr_args = {'average_degree': 30, 'directed': False, 'network_type': 'poisson_degree', 
                                   'average_class_size': 20, 'average_student_teacher_ratio': 20, 'average_teacher_teacher_degree': 3, 'inter_grade_mixing': 0.1, 
@@ -1743,11 +1657,13 @@
                                   'average_LTCF_degree': 20, 'school_mixing_type': 'random'}  # general we should default to undirected because directionality doesn't make sense for infectious diseases
     default_network_distr_args['school_type_by_age'] = spsm.get_default_school_types_by_age_single()
 
-    if network_distr_args is None: network_distr_args = default_network_distr_args
+    if network_distr_args is None:
+        network_distr_args = default_network_distr_args
     network_distr_args = sc.mergedicts(default_network_distr_args, network_distr_args)
 
     default_options_args = dict.fromkeys(['use_age', 'use_sex', 'use_loc', 'use_social_layers', 'use_activity_rates', 'use_microstructure', 'use_age_mixing', 'use_industry_code', 'use_long_term_care_facilities', 'use_two_group_reduction', 'with_school_types', 'with_non_teaching_staff'])
-    if options_args is None: options_args = default_options_args
+    if options_args       is None:
+        options_args = default_options_args
     options_args = sc.mergedicts(default_options_args, options_args)
 
     # if network_distr_args   is None: network_distr_args = {'average_degree': 30, 'directed': False, 'network_type': 'poisson_degree', 'average_class_size': 20, 'average_student_teacher_ratio': 20, 'average_teacher_teacher_degree': 3, 'inter_grade_mixing': 0.1, 'school_mixing_type': 'random'}  # general we should default to undirected because directionality doesn't make sense for infectious diseases
@@ -1758,22 +1674,18 @@
     # if 'average_student_teacher_ratio' not in network_distr_args: network_distr_args['average_student_teacher_ratio'] = 20
     # if 'average_teacher_teacher_degree' not in network_distr_args: network_distr_args['average_teacher_teacher_degree'] = 3
 
-    ### Rationale behind default activity_args parameters
+    # Rationale behind default activity_args parameters
     # college_age_max: 22: Because many people in the usa context finish tertiary school of some form (vocational, community college, university), but not all and this is a rough cutoff
     # student_teacher_ratio: 30: King County, WA records seem to indicate median value near that (many many 1 student classrooms skewing the average) - could vary and may need to be lowered to account for extra staff in schools
     # worker_age_min: 23: to keep ages for different activities clean
     # worker_age_max: 65: age at which people are able to retire in many places
     # activity_args might also include different n_contacts for college kids ....
-    if activity_args        is None: activity_args = {'student_age_min': 4, 'student_age_max': 18, 'student_teacher_ratio': 30, 'worker_age_min': 23, 'worker_age_max': 65, 'college_age_min': 18, 'college_age_max': 23}
+    if activity_args        is None:
+        activity_args = {'student_age_min': 4, 'student_age_max': 18, 'student_teacher_ratio': 30, 'worker_age_min': 23, 'worker_age_max': 65, 'college_age_min': 18, 'college_age_max': 23}
 
     options_keys = ['use_age', 'use_sex', 'use_loc', 'use_social_layers', 'use_activity_rates', 'use_microstructure', 'use_age_mixing', 'use_industry_code', 'use_long_term_care_facilities', 'use_two_group_reduction', 'with_school_types']
     if options_args is None: 
         options_args = dict.fromkeys(options_keys, False)
-<<<<<<< HEAD
-=======
-    # if options_args.get('average_LTCF_degree') is None: 
-        # options_args['average_LTCF_degree'] = 20
->>>>>>> e7c6f37a
 
     # fill in the other keys as False!
     for key in options_keys:
@@ -1782,10 +1694,10 @@
 
     # to call in pre-generated contact networks that exhibit real-world-like clustering and age-specific mixing
     if options_args['use_microstructure']:
-        if 'Npop' not in network_distr_args: network_distr_args['Npop'] = 10000
+        if 'Npop' not in network_distr_args:
+            network_distr_args['Npop'] = 10000
         country_location = 'usa'
         if options_args['use_long_term_care_facilities']:
-<<<<<<< HEAD
             popdict = make_contacts_with_facilities_from_microstructure(datadir, location, state_location,
                                                                         country_location, network_distr_args['Npop'],
                                                                         use_two_group_reduction=options_args['use_two_group_reduction'],
@@ -1799,20 +1711,10 @@
                                                                         average_teacher_teacher_ratio=network_distr_args['average_teacher_teacher_degree'],
                                                                         average_student_all_staff_ratio=network_distr_args['average_student_all_staff_ratio'],
                                                                         average_additional_staff_degree=network_distr_args['average_additional_staff_degree'],
-=======
-            popdict = make_contacts_with_facilities_from_microstructure(datadir, location, state_location, country_location, network_distr_args['Npop'],
-                                                                        use_two_group_reduction=options_args['use_two_group_reduction'], average_LTCF_degree=network_distr_args['average_LTCF_degree'],
-                                                                        with_non_teaching_staff=options_args['with_non_teaching_staff'],
-                                                                        with_school_types=options_args['with_school_types'], school_mixing_type=network_distr_args['school_mixing_type'],
-                                                                        average_class_size=network_distr_args['average_class_size'], inter_grade_mixing=network_distr_args['inter_grade_mixing'],
-                                                                        average_student_teacher_ratio=network_distr_args['average_student_teacher_ratio'], average_teacher_teacher_ratio=network_distr_args['average_teacher_teacher_degree'],
-                                                                        average_student_all_staff_ratio=network_distr_args['average_student_all_staff_ratio'], average_additional_staff_degree=network_distr_args['average_additional_staff_degree'],
->>>>>>> e7c6f37a
                                                                         school_type_by_age=network_distr_args['school_type_by_age'])
         else:
             popdict = make_contacts_from_microstructure(datadir, location, state_location, country_location, network_distr_args['Npop'],
                                                         with_non_teaching_staff=options_args['with_non_teaching_staff'],
-<<<<<<< HEAD
                                                         with_school_types=options_args['with_school_types'],
                                                         school_mixing_type=network_distr_args['school_mixing_type'],
                                                         average_class_size=network_distr_args['average_class_size'],
@@ -1823,13 +1725,6 @@
                                                         average_additional_staff_degree=network_distr_args['average_additional_staff_degree'],
                                                         school_type_by_age=network_distr_args['school_type_by_age'],
                                                         with_industry_code=options_args['use_industry_code'])
-=======
-                                                        with_school_types=options_args['with_school_types'], school_mixing_type= network_distr_args['school_mixing_type'],
-                                                        average_class_size=network_distr_args['average_class_size'], inter_grade_mixing=network_distr_args['inter_grade_mixing'],
-                                                        average_student_teacher_ratio=network_distr_args['average_student_teacher_ratio'], average_teacher_teacher_degree=network_distr_args['average_teacher_teacher_degree'],
-                                                        average_student_all_staff_ratio=network_distr_args['average_student_all_staff_ratio'], average_additional_staff_degree=network_distr_args['average_additional_staff_degree'],
-                                                        school_type_by_age=network_distr_args['school_type_by_age'], with_industry_code=options_args['use_industry_code'])
->>>>>>> e7c6f37a
 
     # to generate contact networks that observe age-specific mixing but not clustering (for locations that haven't been vetted by the microstructure generation method in contact_networks.py or for which we don't have enough data to do that)
     else:
@@ -1894,15 +1789,15 @@
             for n, uid in enumerate(contacts):
                 for k in keys:
                     setting_contacts = np.array(list(contacts[uid]['contacts'][k]), dtype=np.int64)
-                    if len(setting_contacts) > trimmed_size_dic[k]/2:
-                        close_contacts = choose_contacts(setting_contacts, size=int(trimmed_size_dic[k]/2))
+                    if len(setting_contacts) > trimmed_size_dic[k] / 2:
+                        close_contacts = choose_contacts(setting_contacts, size=int(trimmed_size_dic[k] / 2))
                         contacts[uid]['contacts'][k] = set(close_contacts)
         else:
             for n, uid in enumerate(contacts):
                 for k in keys:
                     setting_contacts = list(contacts[uid]['contacts'][k])
-                    if len(setting_contacts) > trimmed_size_dic[k]/2:
-                        close_contacts = np.random.choice(setting_contacts, size=int(trimmed_size_dic[k]/2))
+                    if len(setting_contacts) > trimmed_size_dic[k] / 2:
+                        close_contacts = np.random.choice(setting_contacts, size=int(trimmed_size_dic[k] / 2))
                         contacts[uid]['contacts'][k] = set(close_contacts)
 
         for n, uid in enumerate(contacts):
@@ -1937,11 +1832,7 @@
             print(uid, popdict[uid]['age'])
             for k in layers:
                 contact_ages = [popdict[c]['age'] for c in popdict[uid]['contacts'][k]]
-<<<<<<< HEAD
                 print('layer', k, 'contact ages', sorted(contact_ages))
-=======
-                print(k, sorted(contact_ages))
->>>>>>> e7c6f37a
 
     else:
         for n, uid in enumerate(uids):
@@ -1949,8 +1840,4 @@
                 break
             print(uid, popdict[uid]['age'])
             for k in layers:
-<<<<<<< HEAD
-                print('layer', k, 'contact ids', popdict[uid]['contacts'][k])
-=======
-                print(k, popdict[uid]['contacts'][k])
->>>>>>> e7c6f37a
+                print('layer', k, 'contact ids', popdict[uid]['contacts'][k])