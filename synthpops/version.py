--- conflicted
+++ resolved
@@ -1,6 +1,2 @@
-<<<<<<< HEAD
 __version__ = '1.4.3'
-=======
-__version__ = '1.4.2'
->>>>>>> d5b08056
-__versiondate__ = '2021-01-27'+__versiondate__ = '2021-01-28'