--- conflicted
+++ resolved
@@ -1,7 +1,2 @@
-<<<<<<< HEAD
-__version__ = '1.8.1'
-__versiondate__ = '2021-05-10'
-=======
-__version__ = '1.8.2'
-__versiondate__ = '2021-05-12'
->>>>>>> 3082abd9
+__version__ = '1.8.4'
+__versiondate__ = '2021-05-13'