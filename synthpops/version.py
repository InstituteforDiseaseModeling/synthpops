<<<<<<< HEAD
__version__ = '1.7.4'
=======
__version__ = '1.7.3'
>>>>>>> e35f60db
__versiondate__ = '2021-04-16'<|MERGE_RESOLUTION|>--- conflicted
+++ resolved
@@ -1,6 +1,2 @@
-<<<<<<< HEAD
 __version__ = '1.7.4'
-=======
-__version__ = '1.7.3'
->>>>>>> e35f60db
-__versiondate__ = '2021-04-16'+__versiondate__ = '2021-04-17'