<<<<<<< HEAD
__version__ = '1.6.1'
=======
__version__ = '1.6.0'
>>>>>>> 150f30d0
__versiondate__ = '2021-03-07'<|MERGE_RESOLUTION|>--- conflicted
+++ resolved
@@ -1,6 +1,2 @@
-<<<<<<< HEAD
 __version__ = '1.6.1'
-=======
-__version__ = '1.6.0'
->>>>>>> 150f30d0
-__versiondate__ = '2021-03-07'+__versiondate__ = '2021-03-08'