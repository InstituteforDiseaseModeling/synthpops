<<<<<<< HEAD
__version__ = '1.10.3'
__versiondate__ = '2021-05-21'
=======
__version__ = '1.10.2'
__versiondate__ = '2021-05-22'
>>>>>>> a3619d7d
<|MERGE_RESOLUTION|>--- conflicted
+++ resolved
@@ -1,7 +1,2 @@
-<<<<<<< HEAD
 __version__ = '1.10.3'
-__versiondate__ = '2021-05-21'
-=======
-__version__ = '1.10.2'
-__versiondate__ = '2021-05-22'
->>>>>>> a3619d7d
+__versiondate__ = '2021-05-24'
