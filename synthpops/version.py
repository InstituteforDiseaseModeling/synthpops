--- conflicted
+++ resolved
@@ -1,7 +1,2 @@
-<<<<<<< HEAD
-__version__ = '1.5.5'
-__versiondate__ = '2021-03-09'
-=======
 __version__ = '1.5.3'
-__versiondate__ = '2021-03-17'
->>>>>>> 2e8794ac
+__versiondate__ = '2021-03-17'