--- conflicted
+++ resolved
@@ -12,9 +12,6 @@
     # 'ltcf_resident_to_staff_ratio_distribution',
     # 'ltcf_num_residents_distribution',
     # 'school_size_distribution',
-<<<<<<< HEAD
-]
-=======
 ]
 
 default_data = {
@@ -106,5 +103,4 @@
     Returns:
         None
     """
-    reset_settings(default_data['defaults'])
->>>>>>> 76539876
+    reset_settings(default_data['defaults'])