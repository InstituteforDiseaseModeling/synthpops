--- conflicted
+++ resolved
@@ -113,66 +113,21 @@
                                       network_distr_args=network_distr_args)
     else:
         # make a new network on the fly
-<<<<<<< HEAD
         if with_facilities and with_industry_code:
-=======
-        if with_facilities:
+            errormsg = f'Requesting both long term care facilities and industries by code is not supported yet.'
+            raise ValueError(errormsg)
+        elif with_facilities:
             population = sp.generate_microstructure_with_facilities(sp.datadir, location=location, state_location=state_location, country_location=country_location, gen_pop_size=n, sheet_name=sheet_name,
                                                                     use_two_group_reduction=use_two_group_reduction, average_LTCF_degree=average_LTCF_degree, ltcf_staff_age_min=ltcf_staff_age_min, ltcf_staff_age_max=ltcf_staff_age_max,
                                                                     with_school_types=with_school_types, school_mixing_type=school_mixing_type, average_class_size=average_class_size, inter_grade_mixing=inter_grade_mixing,
                                                                     average_student_teacher_ratio=average_student_teacher_ratio, average_teacher_teacher_degree=average_teacher_teacher_degree, teacher_age_min=teacher_age_min, teacher_age_max=teacher_age_max,
                                                                     average_student_all_staff_ratio=average_student_all_staff_ratio, average_additional_staff_degree=average_additional_staff_degree, staff_age_min=staff_age_min, staff_age_max=staff_age_max,
                                                                     return_popdict=True )
-
-        elif with_facilities and with_industry_code:
-
->>>>>>> ac542eeb
-            errormsg = f'Requesting both long term care facilities and industries by code is not supported yet.'
-            raise ValueError(errormsg)
-        elif with_facilities:
-            population = sp.generate_microstructure_with_facilities(sp.datadir, location=location,
-                                                                    state_location=state_location,
-                                                                    country_location=country_location, gen_pop_size=n,
-                                                                    sheet_name=sheet_name,
-                                                                    use_two_group_reduction=use_two_group_reduction,
-                                                                    average_LTCF_degree=average_LTCF_degree,
-                                                                    ltcf_staff_age_min=ltcf_staff_age_min,
-                                                                    ltcf_staff_age_max=ltcf_staff_age_max,
-                                                                    with_school_types=with_school_types,
-                                                                    school_mixing_type=school_mixing_type,
-                                                                    average_class_size=average_class_size,
-                                                                    inter_grade_mixing=inter_grade_mixing,
-                                                                    average_student_teacher_ratio=average_student_teacher_ratio,
-                                                                    average_teacher_teacher_degree=average_teacher_teacher_degree,
-                                                                    teacher_age_min=teacher_age_min,
-                                                                    teacher_age_max=teacher_age_max,
-                                                                    average_student_all_staff_ratio=average_student_all_staff_ratio,
-                                                                    average_additional_staff_degree=average_additional_staff_degree,
-                                                                    staff_age_min=staff_age_min,
-                                                                    staff_age_max=staff_age_max,
-                                                                    return_popdict=True)
         else:
-<<<<<<< HEAD
-            population = sp.generate_synthetic_population(n, sp.datadir, location=location,
-                                                          state_location=state_location,
-                                                          country_location=country_location, sheet_name=sheet_name,
-                                                          with_school_types=with_school_types,
-                                                          school_mixing_type=school_mixing_type,
-                                                          average_class_size=average_class_size,
-                                                          inter_grade_mixing=inter_grade_mixing,
-                                                          average_student_teacher_ratio=average_student_teacher_ratio,
-                                                          average_teacher_teacher_degree=average_teacher_teacher_degree,
-                                                          teacher_age_min=teacher_age_min,
-                                                          teacher_age_max=teacher_age_max,
-                                                          average_student_all_staff_ratio=average_student_all_staff_ratio,
-                                                          average_additional_staff_degree=average_additional_staff_degree,
-                                                          staff_age_min=staff_age_min, staff_age_max=staff_age_max,
-=======
             population = sp.generate_synthetic_population(n, sp.datadir, location=location, state_location=state_location, country_location=country_location, sheet_name=sheet_name,
                                                           with_school_types=with_school_types, school_mixing_type=school_mixing_type, average_class_size=average_class_size, inter_grade_mixing=inter_grade_mixing,
                                                           average_student_teacher_ratio=average_student_teacher_ratio, average_teacher_teacher_degree=average_teacher_teacher_degree, teacher_age_min=teacher_age_min, teacher_age_max=teacher_age_max,
                                                           average_student_all_staff_ratio=average_student_all_staff_ratio, average_additional_staff_degree=average_additional_staff_degree, staff_age_min=staff_age_min, staff_age_max=staff_age_max,
->>>>>>> ac542eeb
                                                           return_popdict=True,
                                                           )
 
