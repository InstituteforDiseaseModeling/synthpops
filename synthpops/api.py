"""
This module provides the layer for communicating with the agent-based model Covasim.
"""

import sciris as sc
from .config import logger as log
import synthpops as sp
from . import config as cfg

# Put this here so it's accessible as sp.api.popsize_choices
popsize_choices = [5000,
                   10000,
                   20000,
                   50000,
                   100000,
                   120000,
                ]


def make_population(n=None, max_contacts=None, generate=None, with_industry_code=False, with_facilities=False,
<<<<<<< HEAD
                    use_two_group_reduction=True, average_LTCF_degree=20, rand_seed=None,
                    location=None, state_location=None, country_location=None, sheet_name = None):
=======
                    use_two_group_reduction=True, average_LTCF_degree=20, ltcf_staff_age_min=20, ltcf_staff_age_max=60,
                    with_school_types=False, school_mixing_type='random', average_class_size=20, inter_grade_mixing=0.1,
                    average_student_teacher_ratio=20, average_teacher_teacher_degree=3, teacher_age_min=25, teacher_age_max=75,
                    with_non_teaching_staff=False,
                    average_student_all_staff_ratio=15, average_additional_staff_degree=20, staff_age_min=20, staff_age_max=75,
                    rand_seed=None, country_location=cfg.default_country, state_location=cfg.default_state):
>>>>>>> 120b7ece
    '''
    Make a full population network including both people (ages, sexes) and contacts using Seattle, Washington cached data.
    Args:
        n (int)                                 : The number of people to create.
        max_contacts (dict)                     : A dictionary for maximum number of contacts per layer: keys must be "W" (work).
        generate (bool)                         : If True, generate a new population. Else, look for cached population and if those are not available, generate a new population.
        with_industry_code (bool)               : If True, assign industry codes for workplaces, currently only possible for cached files of populations in the US.
        with_facilities (bool)                  : If True, create long term care facilities, currently only available for locations in the US.
        use_two_group_reduction (bool)          : If True, create long term care facilities with reduced contacts across both groups.
        average_LTCF_degree (float)             : default average degree in long term care facilities.
        ltcf_staff_age_min (int)                : Long term care facility staff minimum age.
        ltcf_staff_age_max (int)                : Long term care facility staff maximum age.
        with_school_types (bool)                : If True, creates explicit school types.
        school_mixing_type (str or dict)                : The mixing type for schools, 'random', 'age_clustered', or 'age_and_class_clustered' if string, and a dictionary of these by school type otherwise.
        average_class_size (float)              : The average classroom size.
        inter_grade_mixing (float)              : The average fraction of mixing between grades in the same school for clustered school mixing types.
        average_student_teacher_ratio (float)   : The average number of students per teacher.
        average_teacher_teacher_degree (float)  : The average number of contacts per teacher with other teachers.
        teacher_age_min (int)                   : The minimum age for teachers.
        teacher_age_max (int)                   : The maximum age for teachers.
        with_non_teaching_staff (bool)          : If True, includes non teaching staff.
        average_student_all_staff_ratio (float) : The average number of students per staff members at school (including both teachers and non teachers).
        average_additional_staff_degree (float) : The average number of contacts per additional non teaching staff in schools.
        staff_age_min (int)                     : The minimum age for non teaching staff.
        staff_age_max (int)                     : The maximum age for non teaching staff.
        rand_seed (int)                         : Start point random sequence is generated from.
        state_location (string)   : name of the state the location is in
        country_location (string) : name of the country the location is in

    Returns:
        network (dict): A dictionary of the full population with ages and connections.
    '''
    log.debug('make_population()')

    if rand_seed is not None:
        sp.set_seed(rand_seed)

    default_n = 10000
    default_max_contacts = {'W': 20}  # this can be anything but should be based on relevant average number of contacts for the population under study

    if n is None:
        n = default_n
    n = int(n)

    if n not in popsize_choices:
        if generate is False:
            choicestr = ', '.join([str(choice) for choice in popsize_choices])
            errormsg = f'If generate=False, number of people must be one of {choicestr}, not {n}'
            raise ValueError(errormsg)
        else:
            generate = True  # If n not found in popsize_choices and generate was not False, generate a new population.

    # Default to False, unless LTCF are requested
    if generate is None:
        if with_facilities:
            generate = True
        else:
            generate = False

    max_contacts = sc.mergedicts(default_max_contacts, max_contacts)

    if country_location is None:
        # If no country is specified assume that defaults are used
        country_location = cfg.default_country
        state_location = cfg.default_state
        location = cfg.default_location
    else:
        # each country has a set of default values that are used, so get the defaults
        # load defaults for the country
        sp.config.set_location_defaults(country_location)

    # if country is specified, and state is not, we are using country level data to create a
    # network population. Set location to None
    if state_location is None:
        location = None

    sheet_name = cfg.default_sheet_name if sheet_name is None else sheer_name


    options_args = {}
    options_args['use_microstructure'] = True
    options_args['use_industry_code'] = with_industry_code
    options_args['use_long_term_care_facilities'] = with_facilities
    options_args['use_two_group_reduction'] = use_two_group_reduction
    options_args['with_school_types'] = with_school_types
    options_args['with_non_teaching_staff'] = with_non_teaching_staff

    network_distr_args = {}
    network_distr_args['Npop'] = int(n)

    network_distr_args['average_LTCF_degree'] = average_LTCF_degree

    network_distr_args['average_class_size'] = average_class_size
    network_distr_args['average_student_teacher_ratio'] = average_student_teacher_ratio
    network_distr_args['average_teacher_teacher_degree'] = average_teacher_teacher_degree
    network_distr_args['inter_grade_mixing'] = inter_grade_mixing
    network_distr_args['average_student_all_staff_ratio'] = average_student_all_staff_ratio
    network_distr_args['average_additional_staff_degree'] = average_additional_staff_degree
    network_distr_args['school_mixing_type'] = school_mixing_type

    # Heavy lift 1: make the contacts and their connections
    if not generate:
        log.debug('Not generating a new population')
        # must read in from file, will fail if the data has not yet been generated
        population = sp.make_contacts(location=location, state_location=state_location,
                                      country_location=country_location, sheet_name=sheet_name,
                                      options_args=options_args,
                                      network_distr_args=network_distr_args)
    else:
        log.debug('Generating a new population...')
        if with_facilities and with_industry_code:
            errormsg = f'Requesting both long term care facilities and industries by code is not supported yet.'
            raise ValueError(errormsg)
        elif with_facilities:
            population = sp.generate_microstructure_with_facilities(sp.datadir, location=location, state_location=state_location, country_location=country_location, n=n, sheet_name=sheet_name,
                                                                    use_two_group_reduction=use_two_group_reduction, average_LTCF_degree=average_LTCF_degree, ltcf_staff_age_min=ltcf_staff_age_min, ltcf_staff_age_max=ltcf_staff_age_max,
                                                                    with_school_types=with_school_types, school_mixing_type=school_mixing_type, average_class_size=average_class_size, inter_grade_mixing=inter_grade_mixing,
                                                                    average_student_teacher_ratio=average_student_teacher_ratio, average_teacher_teacher_degree=average_teacher_teacher_degree, teacher_age_min=teacher_age_min, teacher_age_max=teacher_age_max,
                                                                    average_student_all_staff_ratio=average_student_all_staff_ratio, average_additional_staff_degree=average_additional_staff_degree, staff_age_min=staff_age_min, staff_age_max=staff_age_max,
                                                                    return_popdict=True )
        else:
            population = sp.generate_synthetic_population(n, sp.datadir, location=location, state_location=state_location, country_location=country_location, sheet_name=sheet_name,
                                                          with_school_types=with_school_types, school_mixing_type=school_mixing_type, average_class_size=average_class_size, inter_grade_mixing=inter_grade_mixing,
                                                          average_student_teacher_ratio=average_student_teacher_ratio, average_teacher_teacher_degree=average_teacher_teacher_degree, teacher_age_min=teacher_age_min, teacher_age_max=teacher_age_max,
                                                          average_student_all_staff_ratio=average_student_all_staff_ratio, average_additional_staff_degree=average_additional_staff_degree, staff_age_min=staff_age_min, staff_age_max=staff_age_max,
                                                          return_popdict=True,
                                                          )

    # Semi-heavy-lift 2: trim them to the desired numbers
    population = sp.trim_contacts(population, trimmed_size_dic=max_contacts, use_clusters=False)

    # Change types
    for key, person in population.items():
        for layerkey in population[key]['contacts'].keys():
            population[key]['contacts'][layerkey] = list(population[key]['contacts'][layerkey])

    log.debug('make_population(): done.')
    return population<|MERGE_RESOLUTION|>--- conflicted
+++ resolved
@@ -18,17 +18,12 @@
 
 
 def make_population(n=None, max_contacts=None, generate=None, with_industry_code=False, with_facilities=False,
-<<<<<<< HEAD
-                    use_two_group_reduction=True, average_LTCF_degree=20, rand_seed=None,
-                    location=None, state_location=None, country_location=None, sheet_name = None):
-=======
                     use_two_group_reduction=True, average_LTCF_degree=20, ltcf_staff_age_min=20, ltcf_staff_age_max=60,
                     with_school_types=False, school_mixing_type='random', average_class_size=20, inter_grade_mixing=0.1,
                     average_student_teacher_ratio=20, average_teacher_teacher_degree=3, teacher_age_min=25, teacher_age_max=75,
                     with_non_teaching_staff=False,
                     average_student_all_staff_ratio=15, average_additional_staff_degree=20, staff_age_min=20, staff_age_max=75,
                     rand_seed=None, country_location=cfg.default_country, state_location=cfg.default_state):
->>>>>>> 120b7ece
     '''
     Make a full population network including both people (ages, sexes) and contacts using Seattle, Washington cached data.
     Args:
@@ -90,23 +85,27 @@
 
     max_contacts = sc.mergedicts(default_max_contacts, max_contacts)
 
-    if country_location is None:
-        # If no country is specified assume that defaults are used
+    # country_location = 'usa'
+    # state_location = 'Washington'
+    # location = 'seattle_metro'
+    # sheet_name = 'United States of America'
+
+    if country_location == cfg.default_country:
         country_location = cfg.default_country
         state_location = cfg.default_state
         location = cfg.default_location
-    else:
-        # each country has a set of default values that are used, so get the defaults
-        # load defaults for the country
-        sp.config.set_location_defaults(country_location)
+        sheet_name = cfg.default_sheet_name
 
-    # if country is specified, and state is not, we are using country level data to create a
-    # network population. Set location to None
-    if state_location is None:
+    if state_location is None and country_location == 'Senegal':
+        country_location = 'Senegal'
+        state_location = None
         location = None
-
-    sheet_name = cfg.default_sheet_name if sheet_name is None else sheer_name
-
+        sheet_name = None
+    elif state_location == 'Dakar' and country_location == 'Senegal':
+        country_location = 'Senegal'
+        state_location = 'Dakar'
+        location = 'Dakar'
+        sheet_name = None
 
     options_args = {}
     options_args['use_microstructure'] = True
