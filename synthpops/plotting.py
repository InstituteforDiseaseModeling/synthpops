"""
This module provides plotting methods including methods to plot the age-specific contact matrix in different contact layers.
"""
import itertools
import os
import sciris as sc
import numpy as np
import covasim as cv
import pandas as pd
import matplotlib as mplt
import matplotlib.pyplot as plt
from matplotlib.colors import LogNorm
from mpl_toolkits.axes_grid1 import make_axes_locatable
from collections import Counter
import cmasher as cmr
import cmocean as cmo
import seaborn as sns

from . import config as cfg
from . import base as spb
from . import defaults as spd
from . import data_distributions as spdata
from . import ltcfs as spltcf
from . import households as sphh
from . import schools as spsch
from . import workplaces as spw
from . import contact_networks as spcnx
from . import pop as sppop


__all__ = ['plotting_kwargs', 'calculate_contact_matrix', 'plot_contacts',
           'plot_array', 'plot_ages',
           'plot_household_sizes',
           # 'plot_household_head_ages',
           # 'plot_household_head_ages_by_household_size',
           'plot_ltcf_resident_sizes', 
           # 'plot_ltcf_resident_staff_ratios',
           'plot_enrollment_rates_by_age', 'plot_employment_rates_by_age',
           'plot_school_sizes', 'plot_workplace_sizes',
           'plot_household_head_ages_by_size',
           'plot_contact_counts']  # defines what will be * imported from synthpops, eveything else will need to be imported as synthpops.plotting.method_a, etc.


class plotting_kwargs(sc.objdict):
    """
    A class to set and operate on plotting kwargs throughout synthpops.

    Args:
        kwargs (dict): dictionary of plotting parameters to be used.
    """

    def __init__(self, *args, **kwargs):
        """Class constructor for plotting_kwargs."""
        kwargs = sc.mergedicts(self.default_plotting_kwargs(), kwargs)

        self.update(kwargs)
        self.initialize()

        return

    def __repr__(self):
        output = sc.objrepr(self)
        output += sc.objdict.__repr__(self)
        return output

    def initialize(self):
        """Initialize plot settings."""
        self.set_figure_display_size()
        self.set_font()

        return

    def set_font(self, *args, **font):
        """Set font styles."""
        default_font = dict(family=self.fontfamily, style=self.fontstyle,
                            variant=self.fontvariant, weight=self.fontweight,
                            size=self.fontsize
                            )
        font = sc.mergedicts(default_font, font)
        mplt.rc('font', **font)

        return

    def default_plotting_kwargs(self):
        """Define default plotting kwargs to be used in plotting methods."""
        default_kwargs = sc.objdict()
        default_kwargs.fontfamily = 'Roboto Condensed'
        default_kwargs.fontstyle = 'normal'
        default_kwargs.fontvariant = 'normal'
        default_kwargs.fontweight = 400
        default_kwargs.fontsize = 8
        default_kwargs.format = 'png'
        default_kwargs.rotation = 0
        default_kwargs.subplot_height = 5
        default_kwargs.subplot_width = 8
        default_kwargs.left = 0.125
        default_kwargs.right = 0.9
        default_kwargs.bottom = 0.11
        default_kwargs.top = 0.88
        default_kwargs.hspace = 0.4
        default_kwargs.wspace = 0.3
        default_kwargs.nrows = 1
        default_kwargs.ncols = 1
        default_kwargs.height = default_kwargs.nrows * default_kwargs.subplot_height
        default_kwargs.width = default_kwargs.ncols * default_kwargs.subplot_width
        default_kwargs.show = 1
        default_kwargs.cmap = 'cmr.freeze_r'
        default_kwargs.markersize = 6
        default_kwargs.display_dpi = int(os.getenv('SYNTHPOPS_DPI', plt.rcParams['figure.dpi']))
        default_kwargs.save_dpi = 300
        default_kwargs.screen_width = 1366
        default_kwargs.screen_height = 768
        default_kwargs.screen_height_factor = 0.85
        default_kwargs.screen_width_factor = 0.3
        default_kwargs.do_show = False
        default_kwargs.do_save = False
        default_kwargs.figdir = None

        return default_kwargs

    def set_figure_display_size(self, *args, **kwargs):
        """
        Update plotting kwargs with new calculated display sizes.

        Args:
            kwargs (sc.objdict): new values to update with

        Return:
            Updated kwargs and recalculating the display sizes.
        """
        self.update(kwargs)
        self.display_height = np.round(self.screen_height * self.screen_height_factor / self.display_dpi, 2)
        self.display_width = np.round(self.screen_width * self.screen_width_factor / self.display_dpi, 2)

        return

    def set_default_pop_pars(self):
        """
        Check if method has some key pop parameters to call on data. If not, use
        defaults and warn user of their use and value.
        """
        default_pop_pars = sc.objdict(datadir=spd.settings.datadir, location=spd.settings.location, state_location=spd.settings.state_location,
                                      country_location=spd.settings.country_location, use_default=False)
        default_age_pars = sc.objdict(smooth_ages=False, window_length=7)

        # if loc_pars exists, then update the default_pop_pars with that information
        if 'loc_pars' in self:
            default_pop_pars.update(self['loc_pars'])

        # sometimes when not working with a pop object you might be missing location information directly as kwargs and need to use defaults or set the information
        for k in default_pop_pars:
            if k not in self:
                cfg.logger.info(f"kwargs is missing key: {k}. Using the default value: {default_pop_pars[k]}.")
                self[k] = default_pop_pars[k]

        for k in default_age_pars:
            if k not in self:
                cfg.logger.info(f"kwargs is missing key: {k}. Using the default value: {default_age_pars[k]}.")
                self[k] = default_age_pars[k]

        # loc_pars not in self yet
        if 'loc_pars' not in self:
            self['loc_pars'] = sc.objdict({k: self[k] for k in default_pop_pars})

        if not self.smooth_ages:
            self.window_length = 1

        return

    def restore_defaults(self):
        """Reset matplotlib defaults."""
        mplt.rcParams.update(mplt.rcParamsDefault)
        return

    def update_defaults(self, method_defaults, kwargs):
        """Update defaults with method defaults and kwargs."""
        kwargs = sc.objdict(sc.mergedicts(method_defaults, kwargs))
        self.update(kwargs)

        return

    @property
    def axis(self):
        """ Dictionary of axis settings."""
        return sc.objdict({k: self[k] for k in ['left', 'right', 'top', 'bottom', 'hspace', 'wspace']})


def finalize_figure(fig, plkwargs, **new_plkwargs):
    """
    Update any parameters and then return figpath.

    Args:
        fig (matplotlib.Figure)    : figure
        plkwargs (plotting_kwargs) : plotting kwargs class
        **new_plkwargs (dict)        : dictionary of new plotting kwargs to update with

    Returns:
        Matplotlib figure.
    """
    plkwargs = sc.dcp(plkwargs)
    plkwargs.update(new_plkwargs)
    if plkwargs.do_save: # pragma: no cover
        plkwargs.figpath = sc.makefilepath(filename=plkwargs.figname, folder=plkwargs.figdir, ext=plkwargs.format)
        fig.savefig(plkwargs.figpath, format=plkwargs.format, dpi=plkwargs.save_dpi)

    if plkwargs.do_show: # pragma: no cover
        plt.show()

    return fig


def get_plkwargs(pop):
    """
    Check if pop has plkwargs and return a copy of it. Otherwise, create a new
    instance and return that.

    Args:
        pop (dict or sp.Pop): population object, either a dictionary or a synthpops.pop.Pop object

    Returns:
        plotting_kwargs object
    """
    if isinstance(pop, sppop.Pop):
        if pop.plkwargs is None:
            plkwargs = plotting_kwargs()
            pop.plkwargs = sc.dcp(plkwargs)
        else:
            plkwargs = sc.dcp(pop.plkwargs)  # grab a copy so you don't modify the version pop has
    else:
        plkwargs = plotting_kwargs()

    return plkwargs


def calculate_contact_matrix(population, density_or_frequency='density', layer='H'):
    """
    Calculate the symmetric age-specific contact matrix from the connections
    for all people in the population. density_or_frequency sets the type of
    contact matrix calculated.

    When density_or_frequency is set to 'frequency' each person is assumed to
    have a fixed amount of contact with others they are connected to in a
    setting so each person will split their contact amount equally among their
    connections. This means that if a person has links to 4 other individuals
    then 1/4 will be added to the matrix element matrix[age_i][age_j] for each
    link, where age_i is the age of the individual and age_j is the age of the
    contact. This follows the mass action principle such that increased density
    or number of people a person is in contact with leads to decreased per-link
    or connection contact rate.

    When density_or_frequency is set to 'density' the amount of contact each
    person has with others scales with the number of people they are connected
    to. This means that a person with connections to 4 individuals has a higher
    total contact rate than a person with connection to 3 individuals. For this
    definition if a person has links to 4 other individuals then 1 will be
    added to the matrix element matrix[age_i][age_j] for each contact. This
    follows the 'pseudo'mass action principle such that the per-link or
    connection contact rate is constant.

    Args:
        population (dict)          : A dictionary of a population with attributes.
        density_or_frequency (str) : option for the type of contact matrix calculated.
        layer (str)                : name of the physial contact setting, see notes.

    Returns:
        np.ndarray: Symmetric age specific contact matrix.

    Note:
        H for households, S for schools, W for workplaces, C for community or
        other, and 'LTCF' for long term care facilities.
    """
    if density_or_frequency not in ['density', 'frequency']:
        raise ValueError(f"The parameter density_or_frequency must be either 'density' or 'frequency'. Other input values are not supported at this time. Please try again.")
    uids = population.keys()
    uids = [uid for uid in uids]

    num_ages = 101
    M = np.zeros((num_ages, num_ages))

    for n, uid in enumerate(uids):
        age = population[uid]['age']
        contact_ages = [population[c]['age'] for c in population[uid]['contacts'][layer]]
        contact_ages = np.array([int(a) for a in contact_ages])

        if len(contact_ages) > 0:
            if density_or_frequency == 'frequency':
                for ca in contact_ages:
                    M[age, ca] += 1.0 / len(contact_ages)
            elif density_or_frequency == 'density': # pragma: no cover
                for ca in contact_ages:
                    M[age, ca] += 1.0
    return M


def plot_contact_matrix(matrix, age_count, aggregate_age_count, age_brackets, age_by_brackets, **kwargs):
    """
    Plots the age specific contact matrix where the matrix element matrix_ij is
    the contact rate or frequency for the average individual in age group i with
    all of their contacts in age group j. Can either be density or frequency
    definition, as well as a single year age contact matrix or a contact matrix
    for aggregated age brackets.

    Args:
        matrix (np.array)                  : symmetric contact matrix, element ij is the contact for an average individual in age group i with all of their contacts in age group j
        age_count (dict)                   : dictionary with the count of individuals in the population for each age
        aggregate_age_count (dict)         : dictionary with the count of individuals in the population in each age bracket
        age_brackets (dict)                : dictionary mapping age bracket keys to age bracket range
        age_by_brackets (dict)         : dictionary mapping age to the age bracket range it falls in
        **layer (str)                      : name of the physial contact layer: H for households, S for schools, W for workplaces, C for community, etc.
        **density_or_frequency (str)       : Default value is 'density', see notes for more details.
        **logcolors_flag (bool)            : If True, plot heatmap in logscale
        **aggregate_flag (bool)            : If True, plot the contact matrix for aggregate age brackets, else single year age contact matrix.
        **cmap(str or Matplotlib colormap) : colormap
        **fontsize (int)                   : base font size
        **rotation (int)                   : rotation for x axis labels
        **title_prefix(str)                : optional title prefix for the figure
        **fig (Figure)                     : if supplied, use this figure instead of generating one
        **ax (Axes)                        : if supplied, use these axes instead of generating one
        **titles (dict)                    : dictionary of titles to be used for different layers

    Returns:
        Matplotlib figure and axes.

    Note:
        For the long term care facilities layer you may want the age count and
        the aggregate age count to only consider those who live or work in long
        term care facilities. Otherwise, without counting these individuals
        separately, this matrix calculation and figure will be representative of
        the average mixing in the long term care facilities layer across the
        entire population. What will be produced is a matrix that shows little
        mixing between individuals in this layer as it is a representation of
        the average mixing and not just those present in this layer.

        The argument density_or_frequency (str) has two values : 'density' or
        'frequency'. See the description of sp.calculate_contact_matrix for more
        details. In brief,  'density' means that each contact counts for
        1/(group_size -1) of a person's contact in a group and 'frequency'
        counts each contact as 1. This means that in the 'frequency'
        description, the more people in a group or in contact with someone, the
        more higher rates of contact/exposure. In some disease contexts, this is
        the right description of contact/exposure. In others, a 'density'
        description is more appropriate. As always, how to define contact is
        disease specific and we suggest you look to literature on the specific
        disease you are modeling to decide which is best for your use.
    """
    plkwargs = plotting_kwargs()
    # method specific plotting defaults
    method_defaults = sc.objdict(layer='H', density_or_frequency='density',
                                 logcolors_flag=False, aggregate_flag=True,
                                 cmap='cmr.freeze_r', fontsize=16, rotation=50,
                                 title_prefix=None, fig=None, ax=None, titles=None)
    method_defaults.figname = f"contact_matrix_{method_defaults.layer}"  # by defining this here, we can at least ensure that default names connect to the layer being modeled

    plkwargs.update_defaults(method_defaults, kwargs)
    plkwargs.set_default_pop_pars()

    cmap = mplt.cm.get_cmap(plkwargs.cmap)

    if plkwargs.fig is None:
        fig = plt.figure(figsize=(10, 10), tight_layout=True)
    else:
        fig = plkwargs.fig
    if plkwargs.ax is None:
        ax = [fig.add_subplot(1, 1, 1)]
    else:
        ax = [plkwargs.ax]
    cax = []
    cbar = []
    implot = []

    if plkwargs.titles is None:
        plkwargs.titles = sc.objdict(H='Household', S='School',
                                     W='Work', LTCF='Long Term Care Facilities')

    if plkwargs.aggregate_flag:
        aggregate_M = spb.get_aggregate_matrix(matrix, age_by_brackets)
        asymmetric_M = spb.get_asymmetric_matrix(aggregate_M, aggregate_age_count)
    else:
        asymmetric_M = spb.get_asymmetric_matrix(matrix, age_count)

    if plkwargs.logcolors_flag:

        vbounds = {}
        if plkwargs.density_or_frequency == 'frequency':
            if plkwargs.aggregate_flag:
                vbounds['H'] = {'vmin': 1e-2, 'vmax': 1e-0}
                vbounds['S'] = {'vmin': 1e-3, 'vmax': 1e-0}
                vbounds['W'] = {'vmin': 1e-3, 'vmax': 1e-0}
                vbounds['LTCF'] = {'vmin': 1e-3, 'vmax': 1e-1}
            else:
                vbounds['H'] = {'vmin': 1e-3, 'vmax': 1e-1}
                vbounds['S'] = {'vmin': 1e-3, 'vmax': 1e-1}
                vbounds['W'] = {'vmin': 1e-3, 'vmax': 1e-1}
                vbounds['LTCF'] = {'vmin': 1e-3, 'vmax': 1e-0}

        elif plkwargs.density_or_frequency == 'density':
            if plkwargs.aggregate_flag:
                vbounds['H'] = {'vmin': 1e-2, 'vmax': 1e0}
                vbounds['S'] = {'vmin': 1e-2, 'vmax': 1e1}
                vbounds['W'] = {'vmin': 1e-2, 'vmax': 1e1}
                vbounds['LTCF'] = {'vmin': 1e-3, 'vmax': 1e-0}

            else:
                vbounds['H'] = {'vmin': 1e-2, 'vmax': 1e0}
                vbounds['S'] = {'vmin': 1e-2, 'vmax': 1e0}
                vbounds['W'] = {'vmin': 1e-2, 'vmax': 1e0}
                vbounds['LTCF'] = {'vmin': 1e-2, 'vmax': 1e-0}

        im = ax[0].imshow(asymmetric_M.T, origin='lower',
                          interpolation='nearest', cmap=cmap,
                          norm=LogNorm(vmin=vbounds[plkwargs.layer]['vmin'],
                                       vmax=vbounds[plkwargs.layer]['vmax']))

    else:

        im = ax[0].imshow(asymmetric_M.T, origin='lower', interpolation='nearest', cmap=cmap)

    implot.append(im)

    if plkwargs.fontsize > 20:
        plkwargs.rotation = 90

    for i in range(len(ax)):
        divider = make_axes_locatable(ax[i])
        cax.append(divider.new_horizontal(size="4%", pad=0.15))

        fig.add_axes(cax[i])
        cbar.append(fig.colorbar(implot[i], cax=cax[i]))
        cbar[i].ax.tick_params(axis='y', labelsize=plkwargs.fontsize + 4)
        if plkwargs.density_or_frequency == 'frequency':
            cbar[i].ax.set_ylabel('Frequency of Contacts', fontsize=plkwargs.fontsize + 2)
        else:
            cbar[i].ax.set_ylabel('Density of Contacts', fontsize=plkwargs.fontsize + 2)
        ax[i].tick_params(labelsize=plkwargs.fontsize + 2)
        ax[i].set_xlabel('Age', fontsize=plkwargs.fontsize + 6)
        ax[i].set_ylabel('Age of Contacts', fontsize=plkwargs.fontsize + 6)
        ax[i].set_title(
            (plkwargs.title_prefix if plkwargs.title_prefix is not None else '') + plkwargs.titles[plkwargs.layer] + ' Age Mixing', fontsize=plkwargs.fontsize + 10)

        if plkwargs.aggregate_flag:
            tick_labels = [str(age_brackets[b][0]) + '-' + str(age_brackets[b][-1]) for b in age_brackets]
            ax[i].set_xticks(np.arange(len(tick_labels)))
            ax[i].set_xticklabels(tick_labels, fontsize=plkwargs.fontsize)
            ax[i].set_xticklabels(tick_labels, fontsize=plkwargs.fontsize, rotation=plkwargs.rotation)
            ax[i].set_yticks(np.arange(len(tick_labels)))
            ax[i].set_yticklabels(tick_labels, fontsize=plkwargs.fontsize)
        else:
            ax[i].set_xticks(np.arange(0, len(age_count) + 1, 10))
            ax[i].set_yticks(np.arange(0, len(age_count) + 1, 10))

    return fig, ax


def plot_contacts(pop, **kwargs):
    """
    Plot the age mixing matrix for a specific contact layer.

    Args:
        pop (pop object)                : population, either synthpops.pop.Pop or dict
        **layer (str)                   : name of the physial contact layer: H for households, S for schools, W for workplaces, C for community or other
        **aggregate_flag (bool)         : If True, plot the contact matrix for aggregate age brackets, else single year age contact matrix.
        **logcolors_flag (bool)         : If True, plot heatmap in logscale
        **density_or_frequency (str)    : If 'density', then each contact counts for 1/(group size -1) of a person's contact in a group, elif 'frequency' then count each contact. This means that more people in a group leads to higher rates of contact/exposure.
        **state_location (string)       : name of the state the location is in
        **country_location (string)     : name of the country the location is in
        **cmap (str or Matplotlib cmap) : colormap
        **fontsize (int)                : base font size
        **rotation (int)                : rotation for x axis labels
        **title_prefix(str)             : optional title prefix for the figure
        **fig (matplotlib.figure)       : If supplied, use this figure instead of generating one
        **ax (matplotlib.axes)          : If supplied, use these axes instead of generating one
        **do_show (bool)                : If True, show the plot
        **do_save (bool)                : If True, save the plot to disk

    Returns:
        Matplotlib figure.
    """
    plkwargs = get_plkwargs(pop)

    # method specific plotting defaults
    method_defaults = sc.objdict(layer='H', density_or_frequency='density',
                                 aggregate_flag=True, logcolors_flag=True,
                                 cmap='cmr.freeze_r', fontsize=16, rotation=50,
                                 title_prefix=None, fig=None, ax=None, do_show=False, do_save=False,
                                 state_location=spd.settings.state_location, country_location=spd.settings.country_location
                                 )
    method_defaults.figname = f"contact_matrix_{method_defaults.layer}"  # by defining this here, we can at least ensure that default names connect to the layer being modeled

    plkwargs.update_defaults(method_defaults, kwargs)

    # now knowing the kwargs, update the location kwargs stored
    plkwargs.set_default_pop_pars()

    if isinstance(pop, sppop.Pop):
        population = pop.to_dict()
        age_brackets = pop.age_brackets
        age_by_brackets = pop.age_by_brackets
        age_count = pop.information.age_count

    elif isinstance(pop, dict):
        population = sc.dcp(pop)
        age_count = spb.count_ages(population)
        age_brackets = spdata.get_census_age_brackets(**plkwargs.loc_pars)
        age_by_brackets = spb.get_age_by_brackets(age_brackets)

    else:
        raise NotImplementedError(f"This method is not yet implemented for pop type: {type(pop)}")

    aggregate_age_count = spb.get_aggregate_ages(age_count, age_by_brackets)
    matrix = calculate_contact_matrix(population, plkwargs.density_or_frequency, plkwargs.layer)

    fig, ax = plot_contact_matrix(matrix, age_count, aggregate_age_count, age_brackets, age_by_brackets, **plkwargs)

    finalize_figure(fig, plkwargs)  # set figpath, and save and / or show figure

    return fig


def plot_array(expected, fig=None, ax=None, **kwargs):

    """
    Plot histogram on a sorted array based by names. If names not provided the
    order will be used. If generate data is not provided, plot only the expected
    values. Note this can only be used with the limitation that data that has
    already been binned. Figure will be saved in figdir if given or else working
    directory.

    Args:
        expected (array)        : Array of expected values
        fig (matplotlib.figure) : Matplotlib.figure object
        ax (matplotlib.axis)    : Matplotlib.axes object
        **xvalue(array)        : Array of values used in X-axis, must be the same length as expected
        **generated (array)     : Array of values generated using a model
        **names (list or dict)  : names to display on x-axis, default is set to the indexes of data
        **figname (str)         : name to save figure to disk
        **figdir (str)          : directory to save the plot if provided
        **prefix (str)          : used to prefix the title of the plot
        **fontsize (float)      : default fontsize
        **color_1 (str)         : color for expected data
        **color_2 (str)         : color for generated data
        **expect_label (str)    : Label to show in the plot, default to "expected"
        **value_text (bool)     : If True, display the values on top of the bar if specified
        **rotation (float)      : rotation angle for xticklabels
        **binned (bool)         : If True, data are binned. Else, if False, plot a simple histogram for expected data.
        **do_show (bool)        : If True, show the plot
        **do_save (bool)        : If True, save the plot to disk

    Returns:
        Matplotlib figure and axes.
    """
    plkwargs = plotting_kwargs()

    # method specific plotting defaults
    method_defaults = dict(generated=None, names=None, figdir=None, title_prefix="",
                           fontsize=12, color_1='mediumseagreen', color_2='#236a54',
                           expect_label='Expected', value_text=False, rotation=0,
                           tick_interval=10, tick_threshold=30, binned=True,
                           fig=fig, ax=ax, figname='example_figure', xvalue=None)

    plkwargs.update_defaults(method_defaults, kwargs)
    plkwargs.set_font()  # font styles to be updated

    if fig is None:
        fig, ax = plt.subplots(1, 1)

    title = plkwargs.title_prefix.replace('_', ' ').title() if plkwargs.generated is None else f"{plkwargs.title_prefix.replace('_', ' ').title()} Comparison"
    ax.set_title(title, fontsize=plkwargs.fontsize + 2)

    x = np.arange(len(expected)) if plkwargs.xvalue is None else np.array(plkwargs.xvalue)

    if not plkwargs.binned:
        ax.hist(expected, label=plkwargs.expect_label.title(), color=plkwargs.color_1)
    else:
        rect1 = ax.bar(x, expected, label=plkwargs.expect_label.title(), color=plkwargs.color_1, zorder=0)
        if plkwargs.generated is not None:
            line, = ax.plot(x, plkwargs.generated, color=plkwargs.color_2, markeredgecolor='white', marker='o', markersize=plkwargs.markersize, label='Generated', zorder=1)
        if plkwargs.value_text:
            autolabel(ax, rect1, 0, 5)
            if plkwargs.generated is not None:
                for j, v in enumerate(plkwargs.generated):
                    ax.text(j, v, str(round(v, 3)), fontsize=10, horizontalalignment='right', verticalalignment='top', color=plkwargs.color_2)

        if plkwargs.names is not None:
            if isinstance(plkwargs.names, dict):
                xticks = sorted(plkwargs.names.keys())
                xticklabels = [plkwargs.names[k] for k in xticks]
            else:
                xticks = np.arange(len(plkwargs.names))
                xticklabels = plkwargs.names

            # if there are too many labels, only show every interval of ticks
            if len(plkwargs.names) > plkwargs.tick_threshold:
                xticks = xticks[0::plkwargs.tick_interval]
                xticklabels = xticklabels[0::plkwargs.tick_interval]
            ax.set_xticks(xticks)
            ax.set_xticklabels(xticklabels, rotation=plkwargs.rotation)

    leg = ax.legend(loc='upper right', fontsize=plkwargs.fontsize)
    leg.draw_frame(False)
    ax.set_xlim(x[0] - 1, x[-1] + 1)

    fig = finalize_figure(fig, plkwargs)  # set figpath, and save and / or show figure

    return fig, ax


def autolabel(ax, rects, h_offset=0, v_offset=0.3, **kwargs):
    """
    Attach a text label above each bar in *rects*, displaying its height.

    Args:
        ax                 : Matplotlib.axes object
        rects              : Matplotlib.container.BarContainer
        h_offset (float)   : The position x to place the text at.
        v_offset (float)   : The position y to place the text at.
        **fontsize (float) : Default fontsize

    Returns:
        None.
    """

    # Set the annotation according to the input parameters
    method_defaults = dict(fontsize=10)  # in case kwargs does not have fontsize, add it
    kwargs = sc.mergedicts(method_defaults, kwargs)  # let kwargs override method defaults
    kwargs = sc.objdict(kwargs)
    for rect in rects:
        height = rect.get_height()
        text = ax.annotate('{}'.format(round(height, 3)),
                           xy=(rect.get_x() + rect.get_width() / 2, height),
                           xytext=(h_offset, v_offset),
                           textcoords="offset points",
                           ha='center', va='bottom')
        text.set_fontsize(kwargs.fontsize)


def plot_ages(pop, **kwargs):
    """
    Plot a comparison of the expected and generated age distribution.

    Args:
        pop (pop object)    : population, either synthpops.pop.Pop, covasim.people.People, or dict
        **left (float)      : Matplotlib.figure.subplot.left
        **right (float)     : Matplotlib.figure.subplot.right
        **top (float)       : Matplotlib.figure.subplot.top
        **bottom (float)    : Matplotlib.figure.subplot.bottom
        **color_1 (str)     : color for expected data
        **color_2 (str)     : color for data from generated population
        **fontsize (float)  : Matplotlib.figure.fontsize
        **figname (str)     : name to save figure to disk
        **comparison (bool) : If True, plot comparison to the generated population
        **do_show (bool)    : If True, show the plot
        **do_save (bool)    : If True, save the plot to disk

    Returns:
        Matplotlib figure and axes.

    Note:
        If using pop with type covasim.people.Pop or dict, args must be supplied
        for the location parameters to get the expected distribution.

    **Example**::

        pars = {'n': 10e3, 'location':'seattle_metro', 'state_location':'Washington', 'country_location':'usa'}
        pop = sp.Pop(**pars)
        fig, ax = pop.plot_age_distribution_comparison()

        popdict = pop.to_dict()
        kwargs = pars.copy()
        kwargs['datadir'] = sp.datadir
        fig, ax = sp.plot_age_distribution_comparison(popdict, **kwargs)
    """
    plkwargs = get_plkwargs(pop)

    # method specific plotting defaults
    method_defaults = dict(left=0.10, right=0.95, top=0.90, bottom=0.10, color_1='#55afe1', color_2='#0a6299',
                           fontsize=12, figname='age_distribution_comparison', comparison=True, binned=True)

    plkwargs.update_defaults(method_defaults, kwargs)

    # define after plkwargs gets updated
    if isinstance(pop, sppop.Pop):
        plkwargs.loc_pars = pop.loc_pars
        plkwargs.smooth_ages = pop.smooth_ages
        plkwargs.window_length = pop.window_length

    elif not isinstance(pop, (dict, cv.people.People)):
        raise NotImplementedError(f"This method does not support pop objects with the type {type(pop)}. Please look at the notes and try another supported pop type.")

    # now check for missing plkwargs and use default values if not found
    plkwargs.set_default_pop_pars()
    if 'title_prefix' not in plkwargs or plkwargs.title_prefix is None:
        plkwargs.title_prefix = f"{plkwargs.location}_age_distribution"

    # get the expected age distribution
    expected_age_dist = spdata.get_smoothed_single_year_age_distr(**sc.mergedicts(plkwargs.loc_pars, dict(window_length= plkwargs.window_length)))
    expected_age_dist_values = [expected_age_dist[k] * 100 for k in sorted(expected_age_dist.keys())]

    if plkwargs.comparison:
        generated_age_count = dict.fromkeys(expected_age_dist.keys(), 0)  # sets ordering of keys consistently

        # get the generated age distribution
        if isinstance(pop, sppop.Pop):
            generated_age_count = pop.information.age_count

        elif isinstance(pop, dict):
            generated_age_count = spb.count_ages(pop)

        elif isinstance(pop, cv.people.People):
            generated_age_count = Counter(pop.age)

        generated_age_dist = spb.norm_dic(generated_age_count)
        generated_age_dist_values = [generated_age_dist[k] * 100 for k in sorted(generated_age_dist.keys())]
        max_y = np.ceil(max(0, max(expected_age_dist_values), max(generated_age_dist_values)))

    else:
        generated_age_dist_values = None
        max_y = np.ceil(max(0, max(expected_age_dist_values)))

    # update the fig
    fig, ax = plt.subplots(1, 1, figsize=(plkwargs.width, plkwargs.height), dpi=plkwargs.display_dpi)
    fig.subplots_adjust(**plkwargs.axis)

    fig, ax = plot_array(expected_age_dist_values, fig=fig, ax=ax, generated=generated_age_dist_values,
                         **sc.mergedicts(plkwargs, sc.objdict(do_show=False, do_save=False)))  # instead of saving now, will save after customizing the figure some more below

    ax.set_xlabel('Age', fontsize=plkwargs.fontsize)
    ax.set_ylabel('Distribution (%)', fontsize=plkwargs.fontsize)
    ax.set_xlim(-1, len(expected_age_dist_values))
    ax.set_ylim(0, max_y)
    ax.tick_params(labelsize=plkwargs.fontsize)

    fig = finalize_figure(fig, plkwargs)  # set figpath, and save and / or show figure

    return fig, ax


def plot_household_sizes(pop, **kwargs):
    """
    Plot a comparison of the expected and generated household size distribution.

    Args:
        pop (pop object)    : population, either synthpops.pop.Pop or dict
        **left (float)      : Matplotlib.figure.subplot.left
        **right (float)     : Matplotlib.figure.subplot.right
        **top (float)       : Matplotlib.figure.subplot.top
        **bottom (float)    : Matplotlib.figure.subplot.bottom
        **color_1 (str)     : color for expected data
        **color_2 (str)     : color for data from generated population
        **fontsize (float)  : Matplotlib.figure.fontsize
        **figname (str)     : name to save figure to disk
        **comparison (bool) : If True, plot comparison to the generated population
        **do_show (bool)    : If True, show the plot
        **do_save (bool)    : If True, save the plot to disk

    Returns:
        Matplotlib figure and axes.

    Note:
        If using pop with type dict, args must be supplied for the location
        parameter to get the expected rates. Covasim.people.People pop type
        not yet supported.

    **Example**::

        pars = {'n': 10e3, 'location':'seattle_metro', 'state_location':'Washington', 'country_location':'usa'}
        pop = sp.Pop(**pars)
        fig, ax = pop.plot_household_sizes()

        popdict = pop.to_dict()
        kwargs = pars.copy()
        kwargs['datadir'] = sp.datadir
        fig, ax = sp.plot_household_sizes(popdict, **kwargs)
    """
    plkwargs = get_plkwargs(pop)

    # method specific plotting defaults
    method_defaults = dict(left=0.10, right=0.95, top=0.90, bottom=0.10, color_1='#888888', color_2='#333333',
                           markersize=7, fontsize=12, figname='age_distribution_comparison', comparison=True, binned=True)

    plkwargs.update_defaults(method_defaults, kwargs)

    # define after plkwargs gets updated
    if isinstance(pop, sppop.Pop):
        plkwargs.loc_pars = pop.loc_pars
    elif not isinstance(pop, dict):
        raise NotImplementedError(f"This method does not yet support pop objects with the type {type(pop)}. Please look at the notes and try another supported pop type.")

    # now check for the missing plkwargs and use default values if not found
    plkwargs.set_default_pop_pars()
    if 'title_prefix' not in plkwargs or plkwargs.title_prefix is None:
        plkwargs.title_prefix = f"{plkwargs.location}_household_sizes"

    # get the expected household size distribution
    expected_household_size_dist = spdata.get_household_size_distr(**plkwargs.loc_pars)
    expected_household_size_dist_values = [expected_household_size_dist[k] * 100 for k in sorted(expected_household_size_dist.keys())]

    if plkwargs.comparison:
        generated_household_size_count = dict.fromkeys(expected_household_size_dist.keys(), 0)

        if isinstance(pop, sppop.Pop):
            generated_household_size_count = pop.information.household_size_count

        elif isinstance(pop, dict):
            generated_household_sizes = sphh.get_household_sizes(pop)
            generated_household_size_count = spb.count_values(generated_household_sizes)

        generated_household_size_dist = spb.norm_dic(generated_household_size_count)
        generated_household_size_dist_values = [generated_household_size_dist[k] * 100 for k in sorted(expected_household_size_dist.keys())]
        max_y = np.ceil(max(0, max(expected_household_size_dist_values), max(generated_household_size_dist_values)))

    else:
        generated_household_size_dist_values = None
        max_y = np.ceil(max(0, max(expected_household_size_dist_values)))

    # update the fig
    fig, ax = plt.subplots(1, 1, figsize=(plkwargs.width, plkwargs.height), dpi=plkwargs.display_dpi)
    fig.subplots_adjust(**plkwargs.axis)

    fig, ax = plot_array(expected_household_size_dist_values, fig=fig, ax=ax, generated=generated_household_size_dist_values,
                         names=sorted(expected_household_size_dist.keys()),
                         **sc.mergedicts(plkwargs, sc.objdict(do_show=False, do_save=False)))  # instead of saving now, will save after customizing the figure some more below

    ax.set_xlabel('Household Size', fontsize=plkwargs.fontsize)
    ax.set_ylabel('Distribution (%)', fontsize=plkwargs.fontsize)
    ax.set_xlim(-0.8, len(expected_household_size_dist_values) - 0.2)
    ax.set_ylim(0, max_y)
    ax.tick_params(labelsize=plkwargs.fontsize)

    fig = finalize_figure(fig, plkwargs)

    return fig, ax


# # TBC: placeholder for now
# def plot_household_head_ages(pop, **kwargs):
#     """
#     Plot a comparison of the expected and generated head of household ages.

#     Args:
#         pop (pop object)    : population, either synthpops.pop.Pop or dict
#         **left (float)      : Matplotlib.figure.subplot.left
#         **right (float)     : Matplotlib.figure.subplot.right
#         **top (float)       : Matplotlib.figure.subplot.top
#         **bottom (float)    : Matplotlib.figure.subplot.bottom
#         **color_1 (str)     : color for expected data
#         **color_2 (str)     : color for data from generated population
#         **fontsize (float)  : Matplotlib.figure.fontsize
#         **figname (str)     : name to save figure to disk
#         **comparison (bool) : If True, plot comparison to the generated population
#         **do_show (bool)    : If True, show the plot
#         **do_save (bool)    : If True, save the plot to disk

#     Returns:
#         Matplotlib figure and axes.

#     Note:
#         If using pop with type dict, args must be supplied for the location
#         parameter to get the expected rates. Covasim.people.People pop type
#         not yet supported.

#     **Example**::

#         pars = {'n': 10e3, 'location':'seattle_metro', 'state_location':'Washington', 'country_location':'usa'}
#         pop = sp.Pop(**pars)
#         fig, ax = pop.plot_household_head_ages()

#         popdict = pop.to_dict()
#         kwargs = pars.copy()
#         kwargs['datadir'] = sp.datadir
#         fig, ax = sp.plot_household_head_ages(popdict, **kwargs)
#     """
#     plkwargs = get_plkwargs(pop)
#     cmap = plt.get_cmap('rocket')

#     # method specific plotting defaults
#     method_defaults = dict(left=0.10, right=0.95, top=0.90, bottom=0.10, color_1=cmap(0.63), color_2=cmap(0.45),
#                            fontsize=12, figname='enrollment_rates_by_age', comparison=True, binned=True)

#     plkwargs.update_defaults(method_defaults, kwargs)

#     # define after plkwargs gets updated
#     if isinstance(pop, sppop.Pop):
#         plkwargs.loc_pars = pop.loc_pars
#     elif not isinstance(pop, dict):
#         raise ValueError(f"This method does not yet support pop objects with the type {type(pop)}. Please look at the notes and try another supported pop type.")

#     # now check for the missing plkwargs and use default values if not found
#     plkwargs.set_default_pop_pars()
#     if 'title_prefix' not in plkwargs or plkwargs.title_prefix is None:
#         plkwargs.title_prefix = f"{plkwargs.location}_household_head_ages_by_household_size"

#     fig, ax = plt.subplots(1, 1, figsize=(plkwargs.width, plkwargs.height), dpi=plkwargs.display_dpi)
#     fig.subplots_adjust(**plkwargs.axis)

#     fig = finalize_figure(fig, plkwargs)

#     return fig, ax


def plot_ltcf_resident_sizes(pop, **kwargs):
    """
    Plot a comparison of the expected and generated ltcf resident sizes.

    Args:
        pop (pop object)    : population, either synthpops.pop.Pop or dict
        **left (float)      : Matplotlib.figure.subplot.left
        **right (float)     : Matplotlib.figure.subplot.right
        **top (float)       : Matplotlib.figure.subplot.top
        **bottom (float)    : Matplotlib.figure.subplot.bottom
        **color_1 (str)     : color for expected data
        **color_2 (str)     : color for data from generated population
        **fontsize (float)  : Matplotlib.figure.fontsize
        **figname (str)     : name to save figure to disk
        **comparison (bool) : If True, plot comparison to the generated population
        **do_show (bool)    : If True, show the plot
        **do_save (bool)    : If True, save the plot to disk

    Returns:
        Matplotlib figure and axes.

    Note:
        If using pop with type dict, args must be supplied for the location
        parameter to get the expected rates. Covasim.people.People pop type
        not yet supported.

    **Example**::

        pars = {'n': 10e3, 'location':'seattle_metro', 'state_location':'Washington', 'country_location':'usa'}
        pop = sp.Pop(**pars)
        fig, ax = pop.plot_ltcf_resident_sizes()

        popdict = pop.to_dict()
        kwargs = pars.copy()
        kwargs['datadir'] = sp.datadir
        fig, ax = sp.plot_ltcf_resident_sizes(popdict, **kwargs)
    """
    plkwargs = get_plkwargs(pop)
    cmap = plt.get_cmap('rocket')
    # method specific plotting defaults
    method_defaults = dict(left=0.09, right=0.95, top=0.90, bottom=0.18, color_1=cmap(0.48), color_2=cmap(0.32),
                           fontsize=12, figname='ltcf_resident_sizes', comparison=True, binned=True,
                           rotation=40, tick_threshold=50)

    plkwargs.update_defaults(method_defaults, kwargs)

    # define after plkwargs get updated
    if isinstance(pop, sppop.Pop):
        plkwargs.loc_pars = pop.loc_pars
    elif not isinstance(pop, dict):
        raise NotImplementedError(f"This method does not yet support pop objects with the type {type(pop)}. Please look at the notes and try another supported pop type.")

    # now check for the missing plkwargs and use default values if not found
    plkwargs.set_default_pop_pars()
    if 'title_prefix' not in plkwargs or plkwargs.title_prefix is None:
        plkwargs.title_prefix = f"{plkwargs.location}_ltcf_resident_sizes"

    # get the expected ltcf resident sizes
    expected_ltcf_resident_sizes_binned = spdata.get_long_term_care_facility_residents_distr(**plkwargs.loc_pars)
    expected_ltcf_resident_sizes_binned_values = [expected_ltcf_resident_sizes_binned[k] * 100 for k in sorted(expected_ltcf_resident_sizes_binned.keys())]
    ltcf_resident_size_brackets = spdata.get_long_term_care_facility_residents_distr_brackets(**plkwargs.loc_pars)
    bins = spb.get_bin_edges(ltcf_resident_size_brackets)
    bin_labels = spb.get_bin_labels(ltcf_resident_size_brackets)

    if plkwargs.comparison:
        generated_ltcf_resident_sizes_binned = dict.fromkeys(expected_ltcf_resident_sizes_binned.values(), 0)

        if isinstance(pop, sppop.Pop):
            generated_ltcf_resident_sizes = pop.get_ltcf_sizes(keys_to_exclude=['snf_staff'])

        elif isinstance(pop, dict):
            generated_ltcf_resident_sizes = spltcf.get_ltcf_sizes(pop, keys_to_exclude=['snf_staff'])

        generated_ltcf_resident_sizes_binned = spb.binned_values_dist(generated_ltcf_resident_sizes, bins)
        generated_ltcf_resident_sizes_binned_values = [generated_ltcf_resident_sizes_binned[k] * 100 for k in sorted(expected_ltcf_resident_sizes_binned.keys())]

    else:
        generated_ltcf_resident_sizes_binned_values = None

    # update the fig
    fig, ax = plt.subplots(1, 1, figsize=(plkwargs.width, plkwargs.height), dpi=plkwargs.display_dpi)
    fig.subplots_adjust(**plkwargs.axis)

    fig, ax = plot_array(expected_ltcf_resident_sizes_binned_values, fig=fig, ax=ax, generated=generated_ltcf_resident_sizes_binned_values,
                         names=bin_labels,
                         **sc.mergedicts(plkwargs, sc.objdict(do_show=False, do_save=False)))

    ax.set_xlabel('Long Term Care Facility Size', fontsize=plkwargs.fontsize)
    ax.set_ylabel('Distribution (%)', fontsize=plkwargs.fontsize)
    ax.set_xlim(-1, len(expected_ltcf_resident_sizes_binned_values))
    ax.set_ylim(0, 100)

    fig = finalize_figure(fig, plkwargs)

    return fig, ax


# # TBC: placeholder for now
# def plot_ltcf_resident_staff_ratios(pop, **kwargs):
#     """
#     Plot a comparison of the expected and generated long term care facility
#     resident to staff ratios.

#     Args:
#         pop (pop object)    : population, either synthpops.pop.Pop or dict
#         **left (float)      : Matplotlib.figure.subplot.left
#         **right (float)     : Matplotlib.figure.subplot.right
#         **top (float)       : Matplotlib.figure.subplot.top
#         **bottom (float)    : Matplotlib.figure.subplot.bottom
#         **color_1 (str)     : color for expected data
#         **color_2 (str)     : color for data from generated population
#         **fontsize (float)  : Matplotlib.figure.fontsize
#         **figname (str)     : name to save figure to disk
#         **comparison (bool) : If True, plot comparison to the generated population
#         **do_show (bool)    : If True, show the plot
#         **do_save (bool)    : If True, save the plot to disk

#     Returns:
#         Matplotlib figure and axes.

#     Note:
#         If using pop with type dict, args must be supplied for the location
#         parameter to get the expected rates. Covasim.people.People pop type
#         not yet supported.

#     **Example**::

#         pars = {'n': 10e3, 'location':'seattle_metro', 'state_location':'Washington', 'country_location':'usa'}
#         pop = sp.Pop(**pars)
#         fig, ax = pop.plot_ltcf_resident_staff_ratios()

#         popdict = pop.to_dict()
#         kwargs = pars.copy()
#         kwargs['datadir'] = sp.datadir
#         fig, ax = sp.plot_ltcf_resident_staff_ratios(popdict, **kwargs)
#     """
#     plkwargs = get_plkwargs(pop)

#     # update the fig
#     fig, ax = plt.subplots(1, 1, figsize=(plkwargs.width, plkwargs.height), dpi=plkwargs.display_dpi)
#     fig.subplots_adjust(**plkwargs.axis)

#     fig = finalize_figure(fig, plkwargs)

#     return fig, ax


def plot_enrollment_rates_by_age(pop, **kwargs):
    """
    Plot a comparison of the expected and generated school enrollment rates by
    age.

    Args:
        pop (pop object)    : population, either synthpops.pop.Pop or dict
        **left (float)      : Matplotlib.figure.subplot.left
        **right (float)     : Matplotlib.figure.subplot.right
        **top (float)       : Matplotlib.figure.subplot.top
        **bottom (float)    : Matplotlib.figure.subplot.bottom
        **color_1 (str)     : color for expected data
        **color_2 (str)     : color for data from generated population
        **fontsize (float)  : Matplotlib.figure.fontsize
        **figname (str)     : name to save figure to disk
        **comparison (bool) : If True, plot comparison to the generated population
        **do_show (bool)    : If True, show the plot
        **do_save (bool)    : If True, save the plot to disk

    Returns:
        Matplotlib figure and axes.

    Note:
        If using pop with type dict, args must be supplied for the location
        parameter to get the expected rates. Covasim.people.People pop type
        not yet supported.

    **Example**::

        pars = {'n': 10e3, 'location':'seattle_metro', 'state_location':'Washington', 'country_location':'usa'}
        pop = sp.Pop(**pars)
        fig, ax = pop.plot_enrollment_rates_by_age()

        popdict = pop.to_dict()
        kwargs = pars.copy()
        kwargs['datadir'] = sp.datadir
        fig, ax = sp.plot_enrollment_rates_by_age(popdict, **kwargs)
    """
    plkwargs = get_plkwargs(pop)
    cmap = plt.get_cmap('rocket')
    # method specific plotting defaults
    method_defaults = dict(left=0.10, right=0.95, top=0.90, bottom=0.10, color_1=cmap(0.63), color_2=cmap(0.45),
                           fontsize=12, figname='enrollment_rates_by_age', comparison=True, binned=True)

    plkwargs.update_defaults(method_defaults, kwargs)

    # define after plkwargs get updated
    if isinstance(pop, sppop.Pop):
        plkwargs.loc_pars = pop.loc_pars
    elif not isinstance(pop, dict):
        raise NotImplementedError(f"This method does not yet support pop objects with the type {type(pop)}. Please look at the notes and try another supported pop type.")

    # now check for the missing plkwargs and use default values if not found
    plkwargs.set_default_pop_pars()
    if 'title_prefix' not in plkwargs or plkwargs.title_prefix is None:
        plkwargs.title_prefix = f"{plkwargs.location}_enrollment_rates_by_age"

    # get the expected enrollment rates
    expected_enrollment_rates_by_age = spdata.get_school_enrollment_rates(**plkwargs.loc_pars)
    expected_enrollment_rates_by_age_values = [expected_enrollment_rates_by_age[a] * 100 for a in sorted(expected_enrollment_rates_by_age.keys())]

    if plkwargs.comparison:
        generated_enrollment_rates_by_age = dict.fromkeys(expected_enrollment_rates_by_age.keys(), 0)

        if isinstance(pop, sppop.Pop):
            generated_enrollment_rates_by_age = pop.enrollment_rates_by_age

        elif isinstance(pop, dict):
            generated_enrollment_count_by_age = spsch.count_enrollment_by_age(pop)
            generated_age_count = spb.count_ages(pop)
            generated_enrollment_rates_by_age = spsch.get_enrollment_rates_by_age(generated_enrollment_count_by_age, generated_age_count)

        generated_enrollment_rates_by_age_values = [generated_enrollment_rates_by_age[a] * 100 for a in sorted(expected_enrollment_rates_by_age.keys())]

    else:
        generated_enrollment_rates_by_age_values = None

    # update the fig
    fig, ax = plt.subplots(1, 1, figsize=(plkwargs.width, plkwargs.height), dpi=plkwargs.display_dpi)
    fig.subplots_adjust(**plkwargs.axis)

    fig, ax = plot_array(expected_enrollment_rates_by_age_values, fig=fig, ax=ax, generated=generated_enrollment_rates_by_age_values,
                         **sc.mergedicts(plkwargs, sc.objdict(do_show=False, do_save=False)))  # instead of saving now, will save after customizing the figure some more below

    ax.set_xlabel('Age', fontsize=plkwargs.fontsize)
    ax.set_ylabel('Enrollment Rate (%)', fontsize=plkwargs.fontsize)
    ax.set_xlim(-1, len(expected_enrollment_rates_by_age_values))
    ax.set_ylim(0, 100)

    fig = finalize_figure(fig, plkwargs)

    return fig, ax


def plot_employment_rates_by_age(pop, **kwargs):
    """
    Plot a comparison of the expected and generated employment rates by age.

    Args:
        pop (pop object)    : population, either synthpops.pop.Pop or dict
        **left (float)      : Matplotlib.figure.subplot.left
        **right (float)     : Matplotlib.figure.subplot.right
        **top (float)       : Matplotlib.figure.subplot.top
        **bottom (float)    : Matplotlib.figure.subplot.bottom
        **color_1 (str)     : color for expected data
        **color_2 (str)     : color for data from generated population
        **fontsize (float)  : Matplotlib.figure.fontsize
        **figname (str)     : name to save figure to disk
        **comparison (bool) : If True, plot comparison to the generated population
        **do_show (bool)    : If True, show the plot
        **do_save (bool)    : If True, save the plot to disk

    Returns:
        Matplotlib figure and axes.

    Note:
        If using pop with type dict, args must be supplied for the location
        parameter to get the expected rates. Covasim.people.People pop type
        not yet supported.

    **Example**::

        pars = {'n': 10e3, 'location':'seattle_metro', 'state_location':'Washington', 'country_location':'usa'}
        pop = sp.Pop(**pars)
        fig, ax = pop.plot_employment_rates_by_age()

        popdict = pop.to_dict()
        kwargs = pars.copy()
        kwargs['datadir'] = sp.datadir
        fig, ax = sp.plot_employment_rates_by_age(popdict, **kwargs)
    """
    plkwargs = get_plkwargs(pop)
    cmap = plt.get_cmap('cmr.rainforest')
    # method specific plotting defaults
    method_defaults = dict(left=0.10, right=0.95, top=0.90, bottom=0.10, color_1=cmap(0.63), color_2=cmap(0.45),
                           fontsize=12, figname='employment_rates_by_age', comparison=True, binned=True)

    plkwargs.update_defaults(method_defaults, kwargs)

    # define after plkwargs get updated
    if isinstance(pop, sppop.Pop):
        plkwargs.loc_pars = pop.loc_pars
    elif not isinstance(pop, dict):
        raise NotImplementedError(f"This method does not support pop objects with the type {type(pop)}. Please look at the notes and try another supported pop type.")

    # now check for the missing plkwargs and use default values if not found
    plkwargs.set_default_pop_pars()
    if 'title_prefix' not in plkwargs or plkwargs.title_prefix is None:
        plkwargs.title_prefix = f"{plkwargs.location}_employment_rates_by_age"

    # get the expected employment rates
    expected_employment_rates_by_age = dict.fromkeys(np.arange(spd.settings.max_age), 0)
    expected_employment_rates_by_age = sc.mergedicts(expected_employment_rates_by_age, spdata.get_employment_rates(**plkwargs.loc_pars))
    expected_employment_rates_by_age_values = [expected_employment_rates_by_age[a] * 100 for a in sorted(expected_employment_rates_by_age.keys())]

    if plkwargs.comparison:
        generated_employment_rates_by_age = dict.fromkeys(expected_employment_rates_by_age.keys(), 0)

        if isinstance(pop, sppop.Pop):
            generated_employment_rates_by_age = pop.employment_rates_by_age

        elif isinstance(pop, dict):
            generated_employment_count_by_age = spw.count_employment_by_age(pop)
            generated_age_count = spb.count_ages(pop)
            generated_employment_rates_by_age = spw.get_employment_rates_by_age(generated_employment_count_by_age, generated_age_count)

        generated_employment_rates_by_age_values = [generated_employment_rates_by_age[a] * 100 for a in sorted(expected_employment_rates_by_age.keys())]

    else:
        generated_employment_rates_by_age_values = None

    # update the fig
    fig, ax = plt.subplots(1, 1, figsize=(plkwargs.width, plkwargs.height), dpi=plkwargs.display_dpi)
    fig.subplots_adjust(**plkwargs.axis)

    fig, ax = plot_array(expected_employment_rates_by_age_values, fig=fig, ax=ax, generated=generated_employment_rates_by_age_values,
                         **sc.mergedicts(plkwargs, sc.objdict(do_show=False, do_save=False)))  # instead of saving now, will save after customizing the figure some more below

    ax.set_xlabel('Age', fontsize=plkwargs.fontsize)
    ax.set_ylabel('Employment Rate (%)', fontsize=plkwargs.fontsize)
    ax.set_xlim(-1, len(expected_employment_rates_by_age_values))
    ax.set_ylim(0, 100)

    fig = finalize_figure(fig, plkwargs)

    return fig, ax


def plot_school_sizes(pop, **kwargs):
    """
    Plot a comparison of the expected and generated school size distribution for
    each type of school expected.

    Args:
        pop (pop object)                : population, either synthpops.pop.Pop, or dict
        **with_school_types (type)      : If True, plot school size distributions by type, else plot overall school size distributions
        **keys_to_exclude (str or list) : school types to exclude
        **left (float)                  : Matplotlib.figure.subplot.left
        **right (float)                 : Matplotlib.figure.subplot.right
        **top (float)                   : Matplotlib.figure.subplot.top
        **bottom (float)                : Matplotlib.figure.subplot.bottom
        **hspace (float)                : Matplotlib.figure.subplot.hspace
        **subplot_height (float)        : height of subplot in inches
        **subplot_width (float)         : width of subplot in inches
        **screen_height_factor (float)  : fraction of the screen height to use for display
        **location_text_y (float)       : height to add location text to figure
        **fontsize (float)              : Matplotlib.figure.fontsize
        **rotation (float)              : rotation angle for xticklabels
        **cmap (str or Matplotlib cmap) : colormap
        **figname (str)                 : name to save figure to disk
        **comparison (bool)             : If True, plot comparison to the generated population
        **do_show (bool)                : If True, show the plot
        **do_save (bool)                : If True, save the plot to disk

    Returns:
        Matplotlib figure and axes.

    Note:
        If using pop with type covasim.people.Pop or dict, args must be supplied
        for the location parameters to get the expected distribution.

    **Example**::

        pars = {'n': 10e3, 'location'='seattle_metro', 'state_location'='Washington', 'country_location'='usa'}
        pop = sp.Pop(**pars)
        fig, ax = pop.plot_school_sizes_by_type()

        popdict = pop.to_dict()
        kwargs = pars.copy()
        kwargs['datadir'] = sp.datadir
        fig, ax = sp.plot_school_sizes(popdict, **kwargs)
    """
    plkwargs = get_plkwargs(pop)

    # method specific plotting defaults
    method_defaults = dict(with_school_types=False, keys_to_exclude=['uv'],
                           left=0.11, right=0.94, top=0.96, bottom=0.08, hspace=0.75,
                           subplot_height=2.8, subplot_width=4.2, screen_height_factor=0.85,
                           location_text_y=113, fontsize=8, rotation=25, cmap='cmo.curl',
                           figname='school_size_distribution_by_type', comparison=True,
                           school_type_labels=spsch.get_school_type_labels(),
                           )

    plkwargs.update_defaults(method_defaults, kwargs)
    plkwargs.set_font()

    if isinstance(plkwargs.keys_to_exclude, str):
        plkwargs.keys_to_exclude = [plkwargs.keys_to_exclude]  # ensure this is treated as a list

    # define after plkwargs gets updated
    if isinstance(pop, sppop.Pop):
        plkwargs.loc_pars = pop.loc_pars
        plkwargs.smooth_ages = pop.smooth_ages
        plkwargs.window_length = pop.window_length
        popdict = sc.dcp(pop.to_dict())

    elif isinstance(pop, dict):
        popdict = sc.dcp(pop)

    else:
        raise NotImplementedError(f"This method does not support pop objects with the type {type(pop)}. Please look at the notes and try another supported pop type.")

    # now check for missing plkwargs and use default values if not found
    plkwargs.set_default_pop_pars()

    if plkwargs.with_school_types:
        expected_school_size_dist = spdata.get_school_size_distr_by_type(**plkwargs.loc_pars)
    else:
        plkwargs.school_type_labels = {None: ''}
        expected_school_size_dist = {None: spdata.get_school_size_distr_by_brackets(**plkwargs.loc_pars)}

    school_size_brackets = spdata.get_school_size_brackets(**plkwargs.loc_pars)
    bins = spb.get_bin_edges(school_size_brackets)
    bin_labels = spb.get_bin_labels(school_size_brackets)

    # calculate how many students are in each school
    if plkwargs.comparison: # pragma: no cover
        enrollment_by_school_type = spsch.count_enrollment_by_school_type(popdict, **dict(with_school_types=plkwargs.with_school_types, keys_to_exclude=plkwargs.keys_to_exclude))
        generated_school_size_dist = sc.objdict(spsch.get_generated_school_size_distributions(enrollment_by_school_type, bins))

    for school_type in plkwargs.keys_to_exclude:
        expected_school_size_dist.pop(school_type, None)
        plkwargs.school_type_labels.pop(school_type, None)

    sorted_school_types = sorted(expected_school_size_dist.keys())
    n_school_types = len(sorted_school_types)
    plkwargs.nrows = n_school_types

    # location text
    if plkwargs.location is not None:
        location_text = f"{plkwargs.location.replace('_', ' ').title()}"
    else:
        location_text = f"{spd.settings.location.replace('_', ' ').title()}"

    # create fig, ax, set cmap
    fig, ax = plt.subplots(n_school_types, 1, figsize=(plkwargs.display_width, plkwargs.display_height), dpi=plkwargs.display_dpi)
    cmap = mplt.cm.get_cmap(plkwargs.cmap)

    # readjust figure parameters
    if plkwargs.nrows == 1:
        ax = [ax]
        fig.set_size_inches(plkwargs.display_width, plkwargs.display_height * 0.47)
        plkwargs.update(dict(top=0.88, bottom=0.18, left=0.12))
        plkwargs.location_text_y = 105.5  # default value for singular school type -- you have the ability to change this by supplying the kwarg location_text_y

    # update the fig
    fig.subplots_adjust(**plkwargs.axis)

    for ns, school_type in enumerate(plkwargs.school_type_labels.keys()):
        x = np.arange(len(school_size_brackets))  # potentially will use different bins for each school type so placeholder for now
        c = ns / n_school_types
        c2 = min(c + 0.12, 1)

        sorted_bins = sorted(expected_school_size_dist[school_type].keys())

        ax[ns].bar(x, [expected_school_size_dist[school_type][b] * 100 for b in sorted_bins], color=cmap(c), edgecolor=cmap(c2), label='Expected', zorder=0)
        if plkwargs.comparison: # pragma: no cover
            ax[ns].plot(x, [generated_school_size_dist[school_type][b] * 100 for b in sorted_bins], color=cmap(c2), ls='--',
                        marker='o', markerfacecolor=cmap(c2), markeredgecolor='white', markeredgewidth=.5, markersize=plkwargs.markersize, label='Generated', zorder=1)
            leg = ax[ns].legend(loc=1, fontsize=plkwargs.fontsize)
            leg.draw_frame(False)
        ax[ns].set_xticks(x)
        ax[ns].set_xticklabels(bin_labels, rotation=plkwargs.rotation, fontsize=plkwargs.fontsize, verticalalignment='center_baseline')
        ax[ns].set_xlim(-0.6 + x[0], x[-1] + 0.6)
        ax[ns].set_ylim(0, 100)
        ax[ns].set_ylabel('%', fontsize=plkwargs.fontsize + 1)
        ax[ns].tick_params(labelsize=plkwargs.fontsize - 1)
        if school_type is None:
            title = "Without school types defined"
        else:
            title = f"{plkwargs.school_type_labels[school_type]}"
        if ns == 0:
            ax[ns].text(-0.6, plkwargs.location_text_y, location_text, horizontalalignment='left', fontsize=plkwargs.fontsize + 1, verticalalignment='top')
        ax[ns].set_title(title, fontsize=plkwargs.fontsize + 1, verticalalignment='top')
    ax[ns].set_xlabel('School size', fontsize=plkwargs.fontsize + 1, verticalalignment='center_baseline')

    # for multipanel figures, first display then re-adjust it and save to disk
    if plkwargs.do_show: # pragma: no cover
        plt.show()

    # update fig before saving to disk since display will modify things
    if plkwargs.do_save: # pragma: no cover
        if len(ax) == 1:
            fig.set_size_inches(plkwargs.width, plkwargs.height)

        else:
            cfg.logger.info("Setting default plotting parameters to save figure to disk. If these settings produce figures you would prefer to change, this method returns the figure and ax for you to modify and save to disk.")
            fig.set_size_inches(plkwargs.display_width, plkwargs.display_height)
            plkwargs.update(dict(bottom=0.075, hspace=0.52, left=0.12))

        fig.subplots_adjust(**plkwargs.axis)

        plkwargs.figpath = sc.makefilepath(filename=plkwargs.figname, folder=plkwargs.figdir, ext=plkwargs.format)
        fig.savefig(plkwargs.figpath, format=plkwargs.format, dpi=plkwargs.save_dpi)

    return fig, ax


def plot_workplace_sizes(pop, **kwargs):
    """
    Plot a comparison of the expected and generated workplace sizes for
    workplaces outside of schools or long term care facilities.

    Args:
        pop (pop object)    : population, either synthpops.pop.Pop or dict
        **left (float)      : Matplotlib.figure.subplot.left
        **right (float)     : Matplotlib.figure.subplot.right
        **top (float)       : Matplotlib.figure.subplot.top
        **bottom (float)    : Matplotlib.figure.subplot.bottom
        **color_1 (str)     : color for expected data
        **color_2 (str)     : color for data from generated population
        **fontsize (float)  : Matplotlib.figure.fontsize
        **figname (str)     : name to save figure to disk
        **comparison (bool) : If True, plot comparison to the generated population
        **do_show (bool)    : If True, show the plot
        **do_save (bool)    : If True, save the plot to disk

    Returns:
        Matplotlib figure and axes.

    Note:
        If using pop with type dict, args must be supplied for the location
        parameter to get the expected rates. Covasim.people.People pop type
        not yet supported.

    **Example**::

        pars = {'n': 10e3, 'location':'seattle_metro', 'state_location':'Washington', 'country_location':'usa'}
        pop = sp.Pop(**pars)
        fig, ax = pop.plot_workplace_sizes()

        popdict = pop.to_dict()
        kwargs = pars.copy()
        kwargs['datadir'] = sp.datadir
        fig, ax = sp.plot_workplace_sizes(popdict, **kwargs)
    """
    plkwargs = get_plkwargs(pop)
    cmap = plt.get_cmap('cmr.freeze')
    # method specific plotting defaults
    method_defaults = dict(left=0.09, right=0.95, top=0.90, bottom=0.22, color_1=cmap(0.48), color_2=cmap(0.30),
                           fontsize=12, figname='workplace_sizes', comparison=True, binned=True,
                           rotation=30, tick_threshold=50)

    plkwargs.update_defaults(method_defaults, kwargs)

    # define after plkwargs get updated
    if isinstance(pop, sppop.Pop):
        plkwargs.loc_pars = pop.loc_pars
    elif not isinstance(pop, dict):
        raise NotImplementedError(f"This method does not yet support pop objects with the type {type(pop)}. Please look at the notes and try another supported pop type.")

    # now check for the missing plkwargs and use default values if not found
    plkwargs.set_default_pop_pars()
    if 'title_prefix' not in plkwargs or plkwargs.title_prefix is None:
        plkwargs.title_prefix = f"{plkwargs.location}_workplace_sizes"

    # get the expected workplace sizes
    temp_loc_pars = sc.dcp(plkwargs.loc_pars)  # to be removed once data for location is merged
    temp_loc_pars.location = None
    expected_work_sizes_binned = spb.norm_dic(spdata.get_workplace_size_distr_by_brackets(**temp_loc_pars))
    expected_work_sizes_binned_values = [expected_work_sizes_binned[k] * 100 for k in sorted(expected_work_sizes_binned.keys())]
    work_size_brackets = spdata.get_workplace_size_brackets(**temp_loc_pars)
    bins = spb.get_bin_edges(work_size_brackets)
    bin_labels = spb.get_bin_labels(work_size_brackets)

    if plkwargs.comparison:
        generated_work_sizes_binned = dict.fromkeys(expected_work_sizes_binned.keys())

        if isinstance(pop, sppop.Pop):
            generated_work_sizes = pop.information.workplace_sizes

        elif isinstance(pop, dict):
            generated_work_sizes = spw.get_workplace_sizes(pop)

        generated_work_sizes_binned = spb.binned_values_dist(generated_work_sizes, bins)
        generated_work_sizes_binned_values = [generated_work_sizes_binned[k] * 100 for k in sorted(expected_work_sizes_binned.keys())]
        max_y = np.ceil(max(0, max(expected_work_sizes_binned_values), max(generated_work_sizes_binned_values)))

    else:
        generated_work_sizes_binned_values = None
        max_y = np.ceil(max(0, max(expected_work_sizes_binned_values)))

    if max_y < 100:
        max_y += 1

    # update the fig
    fig, ax = plt.subplots(1, 1, figsize=(plkwargs.width, plkwargs.height), dpi=plkwargs.display_dpi)
    fig.subplots_adjust(**plkwargs.axis)

    fig, ax = plot_array(expected_work_sizes_binned_values, fig=fig, ax=ax, generated=generated_work_sizes_binned_values,
                         names=bin_labels,
                         **sc.mergedicts(plkwargs, sc.objdict(do_show=False, do_save=False)))

    ax.set_xlabel('Workplace Size', fontsize=plkwargs.fontsize)
    ax.set_ylabel('Distribution (%)', fontsize=plkwargs.fontsize)
    ax.set_xlim(-0.8, len(expected_work_sizes_binned) - 0.2)
    ax.set_ylim(0, max_y)

    ax.tick_params(labelsize=plkwargs.fontsize)

    fig = finalize_figure(fig, plkwargs)

    return fig, ax


def plot_household_head_ages_by_size(pop, **kwargs):
    """
    Plot a comparison of the expected and generated age distribution of the
    household heads by the household size, presented as matrices. The age
    distribution of household heads is binned to match the expected data.

    Args:
        pop (sp.Pop)                    : population
        **figname (str)                 : name to save figure to disk
        **figdir (str)                  : directory to save the plot if provided
        **title_prefix (str)            : used to prefix the title of the plot
        **fontsize (float)              : Matplotlib.figure.fontsize
        **cmap (str or Matplotlib cmap) : colormap
        **do_show (bool)                : If True, show the plot
        **do_save (bool)                : If True, save the plot to disk

    Returns:
        Matplotlib figure and axes.

    **Example**::

        pars = {'n': 10e3, 'location': 'seattle_metro', 'state_location': 'Washington', 'country_location': 'usa'}
        pop = sp.Pop(**pars)
        fig, ax = plot_household_head_ages_by_size(pop)

        kwargs = pars.copy()
        kwargs['cmap'] = 'rocket'
        fig, ax = plot_household_head_ages_by_size(pop, **kwargs)
    """
    plkwargs = get_plkwargs(pop)
    # method specific plotting defaults
    method_defaults = sc.objdict(title_prefix="Household Head Age by Size",
                                 fontsize=14,
                                 cmap="rocket_r",
                                 figname="household_head_age_family_size",
                                 height=8, width=17, rotation=45,
                                 )
    plkwargs.update_defaults(method_defaults, kwargs)

<<<<<<< HEAD
    # pop.loc_pars.location = None

=======
>>>>>>> 64054e0b
    # get the labels of the head of household age brackets
    hha_brackets = spdata.get_head_age_brackets(**pop.loc_pars)
    xticklabels = [f"{hha_brackets[b][0]}-{hha_brackets[b][-1]}" for b in hha_brackets.keys()]

    expected_hh_ages = spdata.get_head_age_by_size_distr(**pop.loc_pars)

    # we will ignore the first row (family_size = 1) for plotting
    # flip to make each row an age bin for calculation then flip back
    expected_hh_ages = expected_hh_ages[1:len(expected_hh_ages), :]

    expected_hh_ages_percentage = expected_hh_ages / np.sum(expected_hh_ages, axis=1)[:, np.newaxis]
    expected_hh_ages_percentage[np.isnan(expected_hh_ages_percentage)] = 0

    expected_hh_ages_percentage *= 100

    actual_hh_ages = sphh.get_household_head_ages_by_size(pop)
    actual_hh_ages = actual_hh_ages[1:len(expected_hh_ages), :]

    actual_hh_ages_percentage = actual_hh_ages / np.sum(actual_hh_ages, axis=1)[:, np.newaxis]
    actual_hh_ages_percentage[np.isnan(actual_hh_ages_percentage)] = 0

    actual_hh_ages_percentage *= 100

    # spdata.get_head_age_by_size_distr returns an extra row so we need to match number of rows
    householdsize_rows = min(len(actual_hh_ages_percentage), len(expected_hh_ages_percentage))
    household_sizes = [i + 2 for i in range(0, len(expected_hh_ages_percentage) - 1)]
    yticklabels = household_sizes

    interval = 5

    data_range_min = 0
    data_range_max = max(np.max(expected_hh_ages_percentage), np.max(actual_hh_ages_percentage))
    data_range_max = int(np.ceil(data_range_max/interval)) * interval
    data_range = [data_range_min, data_range_max]

    return plot_heatmap(expected=expected_hh_ages_percentage[0:householdsize_rows, :],
                        actual=actual_hh_ages_percentage[0:householdsize_rows, :],
                        xticklabels=xticklabels, yticklabels=yticklabels,
                        xlabel='Head of Household Age', ylabel='Household Size',
                        cbar_ylabel='%',
                        data_range=data_range,
                        **plkwargs)


def plot_heatmap(expected, actual, xticklabels, yticklabels, xlabel, ylabel, cbar_ylabel, data_range=[0, 1], **kwargs):
    """
    Plot a comparison of heatmaps for expected and actual data.

    Args:
        expected (array)                : expected 2-dimenional matrix
        actual (array)                  : actual 2-dimenional matrix
        names_x (str)                   : name for x-axis
        names_y (str)                   : name for y-axis
        xlabel (str)                   : x-axis label
        ylabel (str)                   : y-axis label
        cbar_ylabel (str)              : colorbar y-axis label
        data_range (list)               : data range for heatmap's [vmin,vmax], default to [0,1]
        **title_prefix (str)            : used to prefix the title of the plot
        **fontsize (float)              : Matplotlib.figure.fontsize
        **cmap (str or Matplotlib cmap) : colormap
        **left (float)                  : Matplotlib.figure.subplot.left
        **right (float)                 : Matplotlib.figure.subplot.right
        **top (float)                   : Matplotlib.figure.subplot.top
        **bottom (float)                : Matplotlib.figure.subplot.bottom
        **hspace (float)                : Matplotlib.figure.hspace
        **wspace (float)                : Matplotlib.figure.wspace
        **figname (str)                 : name to save figure to disk
        **figdir (str)                  : directory to save the plot if provided
        **do_show (bool)                : If True, show the plot
        **do_save (bool)                : If True, save the plot to disk

    Returns:
        Matplotlib figure and axes.
    """
    plkwargs = plotting_kwargs()
    # method specific plotting defaults
    method_defaults = sc.objdict(title_prefix="heatmap", fontsize=12, cmap='rocket_r',
                                 height=8, width=17,
                                 left=0.09, right=0.9, top=0.83, bottom=0.22, hspace=0.15, wspace=0.30,
                                 origin='lower', interpolation='nearest', aspect="auto",
                                 rotation=45, rotation_mode="anchor",
                                 ha="right", divider_size="6%", divider_pad=0.1,
                                 )

    plkwargs.update_defaults(method_defaults, kwargs)
    plkwargs.set_font()  # font styles to be updated

    fig, axs = plt.subplots(nrows=1, ncols=2, figsize=(plkwargs.width, plkwargs.height), dpi=plkwargs.display_dpi)
    fig.subplots_adjust(**plkwargs.axis)

    im = []

    im.append(axs[0].imshow(expected, origin=plkwargs.origin, cmap=plkwargs.cmap, interpolation=plkwargs.interpolation, aspect=plkwargs.aspect, vmin=data_range[0], vmax=data_range[1]))
    im.append(axs[1].imshow(actual, origin=plkwargs.origin, cmap=plkwargs.cmap, interpolation=plkwargs.interpolation, aspect=plkwargs.aspect, vmin=data_range[0], vmax=data_range[1]))
    for ax in axs:
        ax.set_xticks(np.arange(len(xticklabels)))
        ax.set_yticks(np.arange(len(yticklabels)))
        ax.set_xticklabels(xticklabels, fontsize=plkwargs.fontsize - 2)
        ax.set_yticklabels(yticklabels, fontsize=plkwargs.fontsize - 2)
        # Rotate the tick labels and set their alignment.
        plt.setp(ax.get_xticklabels(), rotation=plkwargs.rotation, ha=plkwargs.ha, rotation_mode=plkwargs.rotation_mode)
        ax.set_xlabel(xlabel, fontsize=plkwargs.fontsize - 1)
        ax.set_ylabel(ylabel, fontsize=plkwargs.fontsize - 1)
    axs[0].set_title('Expected', fontsize=plkwargs.fontsize + 1)
    axs[1].set_title('Generated', fontsize=plkwargs.fontsize + 1)
    fig.suptitle(plkwargs.title_prefix, fontsize=plkwargs.fontsize + 1)

    divider = make_axes_locatable(axs[1])
    cax = divider.new_horizontal(size=plkwargs.divider_size, pad=plkwargs.divider_pad)
    fig.add_axes(cax)
    cbar = fig.colorbar(im[1], cax=cax)
    cbar.ax.tick_params(axis='y', labelsize=plkwargs.fontsize-2)
    cbar.ax.set_ylabel(cbar_ylabel)

    finalize_figure(fig, plkwargs)

    return fig, ax


def plot_contact_counts(contact_counter, **kwargs):
    """
    Plot the number of contacts by contact types as a histogram. The
    contact_counter is a dictionary with keys = people_types (default to school
    layer ['sc_student', 'sc_teacher', 'sc_staff']) and each value is a
    dictionary which stores the list of counts for each type of contact, for
    example ['sc_teacher', 'sc_student', 'sc_staff', 'all_staff', 'all'].

    Args:
        contact_counter (dict)  : A dictionary with people_types as keys and value as list of counts for each type of contacts
        **title_prefix(str)     : optional title prefix for the figure
        **figname (str)         : name to save figure to disk
        **fontsize (float)      : Matplotlib.figure.fontsize

    Returns:
        Matplotlib figure and axes of the histograms of contact distributions
        for the corresponding contact_counter.
    """
    plkwargs = plotting_kwargs()
    cmap = plt.get_cmap('cmr.freeze')
    # method specific defaults
    method_defaults = sc.objdict(fontsize=plkwargs.fontsize, color_1=cmap(0.4), color_2=cmap(0.4))

    plkwargs.update_defaults(method_defaults, kwargs)
    plkwargs.title_prefix = plkwargs.title_prefix if hasattr(plkwargs, "title_prefix") else f""
    plkwargs.figname = plkwargs.figname if hasattr(plkwargs, "figname") else f"contact_plot"

    people_types = contact_counter.keys()
    contact_types = contact_counter[next(iter(contact_counter))].keys()

    fig, axes = plt.subplots(len(people_types), len(contact_types), figsize=(plkwargs.width, plkwargs.height), dpi=plkwargs.display_dpi)
    fig.suptitle(f"Contact View: {plkwargs.title_prefix}", fontsize=plkwargs.fontsize)

    if max(len(people_types), len(contact_types)) > 1:
        fig.tight_layout()
        for ax, counter in zip(axes.flatten(), list(itertools.product(people_types, contact_types))):
            ax.hist(contact_counter[counter[0]][counter[1]], color=plkwargs.color_1, edgecolor=plkwargs.color_2, rwidth=0.8)
            ax.set_title(f'{counter[0]} to {counter[1]}', fontsize=plkwargs.fontsize)
            ax.tick_params(which='major', labelsize=plkwargs.fontsize)
            ax.set_xlabel('No. of contacts', fontsize=plkwargs.fontsize-1)
    else:
        from_index = list(people_types)[0]
        to_index = list(contact_types)[0]
        axes.hist(contact_counter.get(from_index).get(to_index), color=plkwargs.color_1, edgecolor=plkwargs.color_2, rwidth=0.8)
        axes.set_title(f'{from_index} to {to_index}', fontsize=plkwargs.fontsize)
        axes.tick_params(which='major', labelsize=plkwargs.fontsize)
        axes.set_xlabel('No. of contacts', fontsize=plkwargs.fontsize-1)

    finalize_figure(fig, plkwargs)
    plt.close()
    return fig, axes


# dev / analysis tool
def plot_degree_by_age(pop, layer='H', ages=None, uids=None, uids_included=None, degree_df=None, kind='kde', **kwargs):
    """
    Method to plot the layer degree distribution by age using different seaborns
    jointplot styles.

    Args:
        pop (sp.Pop)                 : population
        layer (str)                  : name of the physial contact layer: H for households, S for schools, W for workplaces, C for community or other
        ages (list or array)         : ages of people to include
        uids (list or array)         : ids of people to include
        uids_included (list or None) : pre-calculated mask of people to include
        degree_df (dataframe)        : pandas dataframe of people in the layer and their uid, age, degree, and ages of their contacts in the layer
        kind (str)                   : seaborn jointplot style
        **cmap (colormap)            : colormap
        **do_show (bool)             : If True, show the plot
        **do_save (bool)             : If True, save the plot to disk

    Returns:
        Matplotlib figure and axes.
    """
    if degree_df is None:
        degree_df = spcnx.count_layer_degree(pop, layer, ages, uids, uids_included)

    plkwargs = plotting_kwargs()
    # default_cmap = sns.cubehelix_palette(light=1, as_cmap=True)
    default_cmap = mplt.cm.get_cmap("rocket")
    method_defaults = sc.objdict(cmap=default_cmap, alpha=0.99, thresh=0.0001, cbar=True,
                                 shade=True, xlim=[0, 101], height=5, ratio=5,
                                 title_prefix=f"Degree by Age for Layer: {layer}",
                                 fontsize=10, save_dpi=400,
                                 )
    plkwargs.update_defaults(method_defaults, kwargs)

    interval = 5
    max_y = int(np.ceil(max(degree_df['degree'].values) / interval) * interval)
    min_y = min(degree_df['degree'].values)
    max_b = max(max_y, plkwargs.xlim[-1])

    if kind == 'kde':
        g = sns.jointplot(x='age', y='degree', data=degree_df, cmap=plkwargs.cmap, alpha=plkwargs.alpha,
                          kind=kind, shade=plkwargs.shade, thresh=plkwargs.thresh,
                          color=plkwargs.cmap(0.9), xlim=plkwargs.xlim, ylim=[min_y, max_y],
                          height=plkwargs.height, ratio=plkwargs.ratio, space=0, levels=20,
                          )

    elif kind == 'hist':
        g = sns.jointplot(x='age', y='degree', data=degree_df, color=plkwargs.cmap(0.8), cmap=plkwargs.cmap,
                          alpha=plkwargs.alpha, kind=kind, xlim=plkwargs.xlim, ylim=[min_y, max_y],
                          ratio=plkwargs.ratio, height=plkwargs.height, space=0,
                          marginal_kws=dict(bins=np.arange(0, max_b)),
                          )

    elif kind == 'reg':
        g = sns.jointplot(x='age', y='degree', data=degree_df, color=plkwargs.cmap(0.3), #alpha=plkwargs.alpha,
                          kind=kind, xlim=plkwargs.xlim, ylim=[min_y, max_y], ratio=plkwargs.ratio,
                          height=plkwargs.height, space=0,
                          marginal_kws=dict(bins=np.arange(0, max_b)),
                          )

    elif kind == 'hex':
        g = sns.jointplot(x='age', y='degree', data=degree_df, color=plkwargs.cmap(0.8), cmap=plkwargs.cmap,
                          alpha=plkwargs.alpha, kind=kind, xlim=plkwargs.xlim, ylim=[min_y, max_y],
                          ratio=plkwargs.ratio, height=plkwargs.height, space=0,
                          bins=max_b,
                          marginal_kws=dict(bins=np.arange(0, max_b)),
                          )

    g.plot_marginals(sns.kdeplot, color=plkwargs.cmap(0.5), shade=plkwargs.shade, alpha=plkwargs.alpha * 0.8, legend=False)

    g.fig.suptitle(plkwargs.title_prefix, fontsize=plkwargs.fontsize+1.5, horizontalalignment='left')
    g.ax_joint.set_xlabel('Age', fontsize=plkwargs.fontsize)
    g.ax_joint.set_ylabel('Degree', fontsize=plkwargs.fontsize)
    g.ax_joint.tick_params(labelsize=plkwargs.fontsize)

    finalize_figure(g.fig, plkwargs)
    return g


# dev / analysis tool
def plot_degree_by_age_boxplot(pop, layer='H', ages=None, uids=None, uids_included=None, degree_df=None, **kwargs):
    """
    Method to plot the boxplot of the layer degree distribution by age.

    Args:
        pop (sp.Pop)                 : population
        layer (str)                  : name of the physial contact layer: H for households, S for schools, W for workplaces, C for community or other
        ages (list or array)         : ages of people to include
        uids (list or array)         : ids of people to include
        uids_included (list or None) : pre-calculated mask of people to include
        degree_df (dataframe)        : pandas dataframe of people in the layer and their uid, age, degree, and ages of their contacts in the layer
        **cmap (colormap)            : colormap
        **do_show (bool)             : If True, show the plot
        **do_save (bool)             : If True, save the plot to disk

    Returns:
        Matplotlib figure and axes.
    """
    if degree_df is None:
        degree_df = spcnx.count_layer_degree(pop, layer, ages, uids, uids_included)

    plkwargs = plotting_kwargs()
    cmap = sns.cubehelix_palette(light=1, as_cmap=True)
    method_defaults = sc.objdict(cmap=cmap, alpha=0.99, thresh=0.001, cbar=True,
                                 shade=True, xlim=[0, 101], height=7,
                                 title_prefix=f"Degree by Age for Layer: {layer}",
                                 fontsize=10, save_dpi=400,
                                 )
    plkwargs.update_defaults(method_defaults, kwargs)
    fig, ax = plt.subplots(1, 1, figsize=(plkwargs.height, plkwargs.height))
    ax = sns.boxplot(x='age', y='degree', data=degree_df, palette=[plkwargs.cmap(0.5)], ax=ax)
    ax.set_xticks(np.arange(plkwargs.xlim[0], plkwargs.xlim[1], 10))
    ax.set_xlim(plkwargs.xlim)
    ax.set_title('Workplace Degree Distribution', fontsize=plkwargs.fontsize+2)
    ax.set_xlabel('Age', fontsize=plkwargs.fontsize)
    ax.set_ylabel('Degree', fontsize=plkwargs.fontsize)
    finalize_figure(fig, plkwargs)

    return fig, ax


# dev / analysis tool
def plot_multi_degree_by_age(pop_list, layer='H', ages=None, kind='kde', **kwargs):
    """
    Method to plot the layer degree distribution by age for a list of different
    populations using some available seaborns jointplot styles. Used for visual
    comparison of the degree distribution for populations created with different
    conditions (e.g. random seed or other population parameters).

    Args:
        pop_list (list)       : list of populations to visually compare
        layer (str)           : name of the physial contact layer: H for households, S for schools, W for workplaces, C for community or other
        ages (list or array)  : ages of people to include
        degree_df (dataframe) : pandas dataframe of people in the layer and their uid, age, degree, and ages of their contacts in the layer
        kind (str)            : seaborn jointplot style
        **cmap (colormap)     : colormap
        **do_show (bool)      : If True, show the plot
        **do_save (bool)      : If True, save the plot to disk

    Returns:
        Matplotlib figure and axes.
    """
    plkwargs = plotting_kwargs()
    method_defaults = sc.objdict(alpha=0.99, thresh=0.001, cbar=True, shade=True, xlim=[0, 101],
                                 subplot_height=3, subplot_width=3.1, left=0.06, right=0.97, bottom=0.10)
    plkwargs.update_defaults(method_defaults, kwargs)
    plkwargs.height = np.ceil(len(pop_list) / 3) * plkwargs.subplot_height
    plkwargs.width = (len(pop_list) % 3 + 3) * plkwargs.subplot_width

    ncols = min(3, len(pop_list))
    nrows, ncols = sc.get_rows_cols(len(pop_list), ncols=ncols)
    fig, axes = plt.subplots(nrows=nrows, ncols=ncols, figsize=(plkwargs.width, plkwargs.height), dpi=plkwargs.display_dpi)

    fig.subplots_adjust(**plkwargs.axis)

    interval = 5

    for ni, pop in enumerate(pop_list):
        cmap = sns.cubehelix_palette(light=1, as_cmap=True, rot=(ni+1) * 0.1)
        degree_dfi = spcnx.count_layer_degree(pop, layer=layer, ages=ages)
        max_y = int(np.ceil(max(degree_dfi['degree'].values) / interval) * interval)
        min_y = int(np.floor(min(degree_dfi['degree'].values) / interval) * interval)
        max_b = max(max_y, plkwargs.xlim[-1])

        if len(pop_list) > 3:
            nr = int(ni // 3)
            nc = int(ni % 3)

            axi = axes[nr][nc]
        elif len(pop_list) > 1:
            axi = axes[ni]

        else:
            axi = axes

        if kind == 'kde':
            sns.kdeplot(x=degree_dfi['age'], y=degree_dfi['degree'], cmap=cmap, shade=plkwargs.shade,
                        ax=axi, alpha=plkwargs.alpha, thresh=plkwargs.thresh, cbar=plkwargs.cbar)
        elif kind == 'hist':
            sns.histplot(x='age', y='degree', data=degree_dfi, cmap=cmap,
                         alpha=plkwargs.alpha, stat='density',
                         cbar=plkwargs.cbar, ax=axi)

        axi.set_xlim(plkwargs.xlim)
        axi.set_ylim(min_y, max_y)
        axi.set_title(f'Pop: {ni}  Layer: {layer}', fontsize=plkwargs.fontsize)

    finalize_figure(fig, plkwargs)

    return fig, axes


# dev / analysis tool
def plot_degree_by_age_stats(pop, **kwargs):
    """
    Method to plot percentile ranges of the layer degree distribution by age.

    Args:
        pop (sp.Pop)                 : population
        layer (str)                  : name of the physial contact layer: H for households, S for schools, W for workplaces, C for community or other
        ages (list or array)         : ages of people to include
        uids (list or array)         : ids of people to include
        uids_included (list or None) : pre-calculated mask of people to include
        degree_df (dataframe)        : pandas dataframe of people in the layer and their uid, age, degree, and ages of their contacts in the layer
        **cmap (colormap)            : colormap
        **do_show (bool)             : If True, show the plot
        **do_save (bool)             : If True, save the plot to disk

    Returns:
        Matplotlib figure and axes.
    """
    plkwargs = plotting_kwargs()
    method_defaults = sc.objdict(alpha=0.8, thresh=0.001, cbar=True, shade=True, xlim=[0, 101],
                                 subplot_height=2.2, subplot_width=6, left=0.06, right=0.97,
                                 bottom=0.08, top=0.92, hspace=0.5, )
    plkwargs.update_defaults(method_defaults, kwargs)

    nrows = len(pop.layers)

    plkwargs.height = nrows * plkwargs.subplot_height
    plkwargs.width = plkwargs.subplot_width

    fig, axs = plt.subplots(nrows, 1, figsize=(plkwargs.width, plkwargs.height), dpi=plkwargs.display_dpi)
    fig.subplots_adjust(**plkwargs.axis)
    cmap = sns.cubehelix_palette(light=1, as_cmap=True)

    for nl, layer in enumerate(pop.layers):

        x = np.arange(pop.max_age)
        s = pop.information.layer_degree_description[layer]
        ylo = [s.loc[s.index == a]['5%'].values[0] if a in s.index.values else 0 for a in range(0, pop.max_age)]
        y25 = [s.loc[s.index == a]['25%'].values[0] if a in s.index.values else 0 for a in range(0, pop.max_age)]
        y = [s.loc[s.index == a]['mean'].values[0] if a in s.index.values else 0 for a in range(0, pop.max_age)]
        y75 = [s.loc[s.index == a]['75%'].values[0] if a in s.index.values else 0 for a in range(0, pop.max_age)]
        yhi = [s.loc[s.index == a]['95%'].values[0] if a in s.index.values else 0 for a in range(0, pop.max_age)]

        y = np.array(y)
        color = cmap(0.3 + 0.15 * nl)

        axs[nl].fill_between(x, ylo, yhi, color=color, alpha=plkwargs.alpha * 0.6, lw=0)
        axs[nl].fill_between(x, y25, y75, color=color, alpha=plkwargs.alpha * 0.8, lw=0)
        axs[nl].plot(x, y, color=color, lw=1.5)

        axs[nl].set_xlim(plkwargs.xlim)
        axs[nl].set_title(pop.layer_mappings[layer], fontsize=plkwargs.fontsize)

    finalize_figure(fig, plkwargs)

    return fig, axs<|MERGE_RESOLUTION|>--- conflicted
+++ resolved
@@ -1548,11 +1548,6 @@
                                  )
     plkwargs.update_defaults(method_defaults, kwargs)
 
-<<<<<<< HEAD
-    # pop.loc_pars.location = None
-
-=======
->>>>>>> 64054e0b
     # get the labels of the head of household age brackets
     hha_brackets = spdata.get_head_age_brackets(**pop.loc_pars)
     xticklabels = [f"{hha_brackets[b][0]}-{hha_brackets[b][-1]}" for b in hha_brackets.keys()]
