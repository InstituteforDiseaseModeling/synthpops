"""
Read in data distributions.
"""

import os
import json
import numpy as np
import pandas as pd
import sciris as sc
from collections import Counter
from . import base as spb
from . import config as cfg
from . import logger
from . import data


def get_nbrackets():
    return cfg.nbrackets


def get_relative_path(datadir):
    base_dir = datadir
    if len(cfg.rel_path) > 1:
        base_dir = os.path.join(datadir, *cfg.rel_path)
    return base_dir


def sanitize_location(location):
    if location is None:
        return ""
    else:
        # No spaces in filenames.
        location = location.replace(" ", "_")
        # Our convention is to separate location segments with "-".
        location = location.replace("-", "_")
    return location


def calculate_location_filename(location, state_location, country_location):
    separator = "-"
    if location != "":
        filepath = separator.join([country_location, state_location, location])
    elif state_location != "":
        filepath = separator.join([country_location, state_location])
    else:
        filepath = country_location
    return filepath


def calculate_location_filepath(location, state_location, country_location):
    logger.debug(f"Calculating filepath for (location, state_location, country_location) = "
                 f"({location}, {state_location}, {country_location})")
    location = sanitize_location(location)
    state_location = sanitize_location(state_location)
    country_location = sanitize_location(country_location)
    filename = calculate_location_filename(location, state_location, country_location)
    filename = f"{filename}.json"
    filepath = filename
    logger.debug(f"Filepath = {filepath}")
    return filepath


def load_location(specific_location, state_location, country_location, revert_to_default=None):
    if revert_to_default is None:
        revert_to_default = False
    location_filepath = calculate_location_filepath(specific_location, state_location, country_location)
    try:
        location_object = data.load_location_from_filepath(location_filepath)
        logger.debug(f"Loaded (location, state_location, country_location) = "
                     f"({specific_location}, {state_location}, {country_location}) "
                     f"from [{location_filepath}]")
        return location_object
    except:
        logger.warn(f"Failed to load location [{specific_location}], "
                    f"state_location [{state_location}], "
                    f"country_location [{country_location}], reverting to default.")
        if revert_to_default:
            return load_location(cfg.default_location, cfg.default_state, cfg.default_country, revert_to_default=False)
        else:
            msg =   f"Data unavailable for " \
                    f"(location, state_location, country_location) = " \
                    f"({specific_location}, {state_location}, {country_location}). " \
                    f"Please check input strings, or set use_default to True to use the default values from " \
                    f"(location, state_location, country_location) = " \
                    f"({cfg.default_location}, {cfg.default_state}, {cfg.default_country}). "
            raise NotImplementedError(msg)


def read_age_bracket_distr(datadir=None, location=None, state_location=None, country_location=None, nbrackets=None, file_path=None, use_default=False):
    """
    A dict of the age distribution by age brackets. If use_default, then we'll
    first try to look for location specific data and if that's not available
    we'll use default data from default_location, default_state,
    default_country. This may not be appropriate for the population under study
    so it's best to provide as much data as you can for the specific population.

    Args:
        datadir (string)          : file path to the data directory
        location (string)         : name of the location
        state_location (string)   : name of the state the location is in
        country_location (string) : name of the country the location is in
        file_path (string)        : file path to user specified age bracket distribution data
        use_default (bool)        : if True, try to first use the other parameters to find data specific to the location under study, otherwise returns default data drawing from the default_location, default_state, default_country.

    Returns:
        A dictionary of the age distribution by age bracket. Keys map to a range
        of ages in that age bracket.

    """
    # Use default if no file for this location.
    location_data = load_location(location, state_location, country_location, revert_to_default=use_default)
    nbrackets = calculate_which_nbrackets_to_use(nbrackets)
    age_brackets = location_data.get_population_age_distribution(nbrackets)
    # Use default if no data for this parameter.
    if use_default and (age_brackets is None or len(age_brackets) == 0):
        return read_age_bracket_distr(location=cfg.default_location,
                                      state_location=cfg.default_state,
                                      country_location=cfg.default_country,
                                      use_default=False)
    percent = [age_bracket[2] for age_bracket in age_brackets]
    r = dict(zip(np.arange(len(age_brackets)), percent))
    return r


# TODO: need to adapt this to new data.py
def get_smoothed_single_year_age_distr(datadir=None, location=None, state_location=None, country_location=None, nbrackets=None, file_path=None, use_default=False, window_length=7):
    """
    A smoothed dict of the age distribution by single years. If use_default,
    then we'll first try to look for location specific data and if that's not
    available we'll use default data from default_location, default_state,
    default_country. This may not be appropriate for the population under study
    so it's best to provide as much data as you can for the specific population.
    Using moving windows to smooth out the age distribution.
    Args:
        datadir (string)          : file path to the data directory
        location (string)         : name of the location
        state_location (string)   : name of the state the location is in
        country_location (string) : name of the country the location is in
        file_path (string)        : file path to user specified age bracket distribution data
        use_default (bool)        : If True, try to first use the other parameters to find data specific to the location under study, otherwise returns default data drawing from the default_location, default_state, default_country.
        window_length (int)       : length of window, in units of years, over which to average or smooth out age distribution

    Returns:
        A dictionary of the age distribution by age bracket. Keys map to a range
        of ages in that age bracket.
    """
    age_bracket_distr = read_age_bracket_distr(datadir, location, state_location, country_location, nbrackets, file_path, use_default)
    age_brackets = get_census_age_brackets(datadir, country_location=country_location, state_location=state_location, location=location, nbrackets=nbrackets)
    age_by_brackets_dic = spb.get_age_by_brackets_dic(age_brackets)

    raw_age_distr = dict.fromkeys(age_by_brackets_dic.keys(), 0)

    for a in raw_age_distr.keys():
        b = age_by_brackets_dic[a]
        raw_age_distr[a] = age_bracket_distr[b] / len(age_brackets[b])

    smoothed_age_distr = raw_age_distr.copy()

    errormsg = f"The window_length should be a non-negative integer value less than 10. The supplied value is: {window_length}. Please try another value between 0 and 10."

    if not isinstance(window_length, (int, np.int32, np.int64)) or window_length < 0 or window_length >= 10:
        raise ValueError(errormsg)

    window_half = window_length // 2

    for a in range(window_half, max(smoothed_age_distr.keys()) - window_half + 1):

        smoothed_age_distr[a] = np.mean([raw_age_distr[ai] for ai in range(a - window_half, a + window_half + 1)])

    # check all values are greater than 0
    min_smoothed_val = min(smoothed_age_distr.values())
    if min_smoothed_val < 0:
        errormsg2 = f"The minimum value of the smoothed age distribution is: {min_smoothed_val}. All values of the distribution should be greater than or equal to 0. Check either the original age distribution or the window_length."
        raise ValueError(errormsg2)

    smoothed_age_distr = spb.norm_dic(smoothed_age_distr)

    return smoothed_age_distr


def get_household_size_distr(datadir=None, location=None, state_location=None, country_location=None, file_path=None, use_default=False):
    """
    A dictionary of the distribution of household sizes. If you don't give the
    file_path, then supply the location, state_location, and country_location
    strings. If use_default, then we'll first try to look for location specific
    data and if that's not available we'll use default data from
    default_location, default_state, default_country. This may not be
    appropriate for the population under study so it's best to provide as much
    data as you can for the specific population.

    Args:
        datadir (string)          : file path to the data directory
        location (string)         : name of the location
        state_location (string)   : name of the state the location is in
        country_location (string) : name of the country the location is in
        file_path (string)        : file path to user specified household size distribution data
        use_default (bool)        : if True, try to first use the other parameters to find data specific to the location under study, otherwise returns default data drawing from default_location, default_state, default_country.

    Returns:
        A dictionary of the household size distribution data. Keys map to the
        household size as an integer, values are the percent of households of
        that size.

    """
    # Use default if no file for this location.
    location_data = load_location(location, state_location, country_location, revert_to_default=use_default)
    # Use default if no data for this parameter.
    if use_default and (location_data.household_size_distribution is None or len(location_data.household_size_distribution) == 0):
        return get_household_size_distr(location=cfg.default_location,
                                        state_location=cfg.default_state,
                                        country_location=cfg.default_country,
                                        use_default=False)
    dist = [ [int(entry[0]), entry[1]] for entry in location_data.household_size_distribution ]
    r = dict(dist)
    return r


def get_head_age_brackets(datadir=None, location=None, state_location=None, country_location=None, file_path=None, use_default=False):
    """
    Get a dictionary of head age brackets either from the file_path directly, or
    using the other parameters to figure out what the file_path should be. If
    use_default, then we'll first try to look for location specific data and if
    that's not available we'll use default data from default_location,
    default_state, default_country. This may not be appropriate for the
    population under study so it's best to provide as much data as you can for
    the specific population.

    Args:
        datadir (string)          : file path to the data directory
        location (string)         : name of the location
        state_location (string)   : name of the state
        country_location (string) : name of the country the state_location is in
        file_path (string)        : file path to user specified head age brackets data
        use_default (bool)        : if True, try to first use the other parameters to find data specific to the location under study, otherwise returns default data drawing from the default_location, default_state, default_country.

    Returns:
        A dictionary of the age brackets for head of household distribution
        data. Keys map to the age bracket as an integer, values are the percent
        of households which head of household in that age bracket.

    """
    # Use default if no file for this location.
    location_data = load_location(location, state_location, country_location, revert_to_default=use_default)
    # Use default if no data for this parameter.
    if use_default and (location_data.household_head_age_brackets is None or len(location_data.household_head_age_brackets) == 0):
        return get_head_age_brackets(location=cfg.default_location,
                                     state_location=cfg.default_state,
                                     country_location=cfg.default_country,
                                     use_default=False)
    age_brackets = {}
    for [bracket_index, bracket_minmax] in enumerate(location_data.household_head_age_brackets):
        age_brackets[bracket_index] = np.arange(int(bracket_minmax[0]), int(bracket_minmax[1]) + 1)
    return age_brackets


def get_head_age_by_size_distr(datadir=None, location=None, state_location=None, country_location=None, file_path=None, household_size_1_included=False, use_default=False):
    """
    Create an array of head of household age bracket counts (column) given by
    size (row). If use_default, then we'll first try to look for location
    specific data and if that's not available we'll use default data from the
    default_location, default_state, default_country. This may not be
    appropriate for the population under study so it's best to provide as much
    data as you can for the specific population.

    Args:
        datadir (string)          : file path to the data directory
        location (string)         : name of the location
        state_location (string)   : name of the state
        country_location (string) : name of the country the state_location is in
        file_path (string)        : file path to user specified age of the head of the household by household size distribution data
        household_size_1_included : if True, age distribution for who lives alone is included in the head of household age by household size dataframe, so it will be used. Else, assume a uniform distribution for this among all ages of adults.
        use_default (bool)        : if True, try to first use the other parameters to find data specific to the location under study, otherwise returns default data drawing from default_location, default_state, default_country.

    Returns:
        An array where each row s represents the age distribution of the head of
        households for households of size s-1.

    """
<<<<<<< HEAD
    location = load_location(location, state_location, country_location, revert_to_default=use_default)
    if household_size_1_included:
        # raise NotImplementedError(f"Not supported: household_size_1_included = {household_size_1_included}")
        dist = [d[0:] for d in location.household_head_age_distribution_by_family_size]
    else:
        # location = load_location(location, state_location, country_location, revert_to_default=use_default)
        dist = [d[1:] for d in location.household_head_age_distribution_by_family_size]
=======
    # Use default if no file for this location.
    location_data = load_location(location, state_location, country_location, revert_to_default=use_default)
    # Use default if no data for this parameter.
    if use_default and (location_data.household_head_age_distribution_by_family_size is None or len(location_data.household_head_age_distribution_by_family_size) == 0):
        return get_head_age_by_size_distr(location=cfg.default_location,
                                          state_location=cfg.default_state,
                                          country_location=cfg.default_country,
                                          use_default=False)
    dist = [d[1:] for d in location_data.household_head_age_distribution_by_family_size]
>>>>>>> 74775495
    return np.array(dist)


def calculate_which_nbrackets_to_use(nbrackets = None):
    if nbrackets is None:
        nbrackets = cfg.nbrackets

    return nbrackets


def get_census_age_brackets(datadir=None, location=None, state_location=None, country_location=None, file_path=None, use_default=False, nbrackets=None):
    """
    Get census age brackets: depends on the country or source of the age
    distribution and the contact pattern data. If use_default, then we'll first
    try to look for location specific data and if that's not available we'll use
    default data from default_location, default_state, default_country. This may
    not be appropriate for the population under study so it's best to provide as
    much data as you can for the specific population.

    Args:
        datadir (string)          : file path to the data directory
        location (string)         : name of the location
        state_location (string)   : name of the state
        country_location (string) : name of the country the state_location is in
        file_path (string)        : file path to user specified census age brackets
        use_default (bool)        : if True, try to first use the other parameters to find data specific to the location under study, otherwise returns default data drawing from default_location, default_state, default_country.

    Returns:
        A dictionary of the range of ages that map to each age bracket.

    """
    # Use default if no file for this location.
    location_data = load_location(location, state_location, country_location, revert_to_default=use_default)

    nbrackets = calculate_which_nbrackets_to_use(nbrackets)

    dist = location_data.get_population_age_distribution(nbrackets)

    # Use default if no data for this parameter.
    if use_default and (dist is None or len(dist) == 0):
        return get_census_age_brackets(location=cfg.default_location,
                                       state_location=cfg.default_state,
                                       country_location=cfg.default_country,
                                       use_default=False)

    age_brackets = {}
    for bracket_index, dist in enumerate(dist):
        age_min = int(dist[0])
        age_max = int(dist[1])
        age_brackets[bracket_index] = np.arange(age_min, age_max + 1)
    return age_brackets

# TODO: still open question on how to handle these.
def get_contact_matrix(datadir, setting_code, sheet_name=None, file_path=None, delimiter=' ', header=None):
    """
    Get setting specific age contact matrix given sheet name to use. If
    file_path is given, then delimiter and header should also be specified.

    Args:
        datadir (string)          : file path to the data directory
        setting_code (string)     : name of the physial contact setting: H for households, S for schools, W for workplaces, C for community or other
        sheet_name (string)       : name of the sheet in the excel file with contact patterns
        file_path (string)        : file path to user specified age contact matrix
        delimiter (string)        : delimter for the contact matrix file
        header (int)              : row number for the header of the file

    Returns:
        Matrix of contact patterns where each row i is the average contact
        patterns for an individual in age bracket i and the columns represent
        the age brackets of their contacts. The matrix element i,j is then the
        contact rate, number, or frequency for the average individual in age
        bracket i with all of their contacts in age bracket j in that physical
        contact setting.
    """
    if file_path is None:
        setting_names = {'H': 'home', 'S': 'school', 'W': 'work', 'C': 'other_locations'}
        base_dir = get_relative_path(datadir)

        if setting_code in setting_names:
            file_path = os.path.join(base_dir, 'MUestimates_' + setting_names[setting_code] + '_1.xlsx')
            try: # Shortcut: use pre-processed data
                obj_path = file_path.replace('_1.xlsx', '.obj').replace('_2.xlsx', '.obj')
                data = sc.loadobj(obj_path)
                arr = data[sheet_name]
                return arr
            except Exception as E:
                errormsg = f'Warning: could not load pickled data ({str(E)}), defaulting to Excel...'
                print(errormsg)
                try:
                    df = pd.read_excel(file_path, sheet_name=sheet_name, header=0)
                except:
                    file_path = file_path.replace('_1.xlsx', '_2.xlsx')
                    df = pd.read_excel(file_path, sheet_name=sheet_name, header=None)
                return np.array(df)
        else:
            raise NotImplementedError("Invalid setting code. Try again.")
    else:
        try:
            df = pd.read_csv(file_path, delimiter=delimiter, header=header)
            return np.array(df)
        except:
            raise NotImplementedError("Contact matrix did not open. Check inputs.")

# TODO: still open question on how to handle these.
def get_contact_matrix_dic(datadir=None, sheet_name=None, file_path_dic=None, delimiter=' ', header=None, use_default=False):
    # need review for additional countries
    """
    Create a dict of setting specific age contact matrices. If use_default, then
    we'll first try to look for location specific data and if that's not
    available we'll use default data from default_location, default_state,
    default_country. This may not be appropriate for the population under study
    so it's best to provide as much data as you can for the specific population.

    Args:
        datadir (string)          : file path to the data directory
        setting_code (string)     : name of the physial contact setting: H for households, S for schools, W for workplaces, C for community or other
        sheet_name (string)       : name of the sheet in the excel file with contact patterns
        file_path_dic (string)    : dictionary to file paths of user specified age contact matrix, where keys are "H", "S", "W", and "C".
        delimiter (string)        : delimter for the contact matrix file
        header (int)              : row number for the header of the file

    Returns:
        A dictionary of the different contact matrices for each population,
        given by the sheet name. Keys map to the different possible physical
        contact settings for which data are available.

    """
    matrix_dic = {}
    if file_path_dic is None:
        file_path_dic = dict.fromkeys(['H', 'S', 'W', 'C'], None)
    try:
        for setting_code in ['H', 'S', 'W', 'C']:
            matrix_dic[setting_code] = get_contact_matrix(datadir, setting_code, sheet_name, file_path_dic[setting_code], delimiter, header)
    except:
        if use_default:
            for setting_code in ['H', 'S', 'W', 'C']:
                matrix_dic[setting_code] = get_contact_matrix(datadir, setting_code, sheet_name='United States of America')
        else:
            raise NotImplementedError("Data unavailable for the location specified. Please check input strings or set use_default to True to use default values from the United States of America.")
    return matrix_dic


def get_school_enrollment_rates(datadir=None, location=None, state_location=None, country_location=None, file_path=None, use_default=False):
    """
    Get dictionary of enrollment rates by age. If use_default, then we'll first
    try to look for location specific data and if that's not available we'll use
    default data from default_location, default_state, default_country. This may
    not be appropriate for the population under study so it's best to provide as
    much data as you can for the specific population.

    Args:
        datadir (string)          : file path to the data directory
        location (string)         : name of the location
        state_location (string)   : name of the state the location is in
        country_location (string) : name of the country the location is in
        file_path (string)        : file path to user specified school enrollment by age data
        use_default (bool)        : if True, try to first use the other parameters to find data specific to the location under study, otherwise returns default data drawing from default_location, default_state, default_country.

    Returns:
        A dictionary of school enrollment rates by age.
    """
    # Use default if no file for this location.
    location_data = load_location(location, state_location, country_location, revert_to_default=use_default)
    # Use default if no data for this parameter.
    if use_default and (location_data.enrollment_rates_by_age is None or len(location_data.enrollment_rates_by_age) == 0):
        return get_school_enrollment_rates(location=cfg.default_location,
                                           state_location=cfg.default_state,
                                           country_location=cfg.default_country,
                                           use_default=False)

    dist = [ [int(d[0]), d[1]] for d in location_data.enrollment_rates_by_age ]
    return dict(dist)


def get_school_size_brackets(datadir=None, location=None, state_location=None, country_location=None, file_path=None, use_default=False):
    """
    Get school size brackets: depends on the source/location of the data. If
    use_default, then we'll first try to look for location specific data and if
    that's not available we'll use default data from default_location,
    default_state, default_country. This may not be appropriate for the
    population under study so it's best to provide as much data as you can for
    the specific population.

    Args:
        datadir (string)          : file path to the data directory
        location (string)         : name of the location
        state_location (string)   : name of the state the location is in
        country_location (string) : name of the country the location is in
        file_path (string)        : file path to user specified school size brackets data
        use_default (bool)        : if True, try to first use the other parameters to find data specific to the location under study, otherwise returns default data drawing from default_location, default_state, default_country.

    Returns:
        A dictionary of school size brackets.
    """
    # Use default if no file for this location.
    location_data = load_location(location, state_location, country_location, revert_to_default=use_default)
    # Use default if no data for this parameter.
    if use_default and (location_data.school_size_brackets is None or len(location_data.school_size_brackets) == 0):
        return get_school_size_brackets(location=cfg.default_location,
                                        state_location=cfg.default_state,
                                        country_location=cfg.default_country,
                                        use_default=False)

    school_size_brackets = {}
    for bracket_index, bracket in enumerate(location_data.school_size_brackets):
        size_min = int(bracket[0])
        size_max = int(bracket[1])
        school_size_brackets[bracket_index] = np.arange(size_min, size_max + 1)
    return school_size_brackets


def get_school_size_distr_by_brackets(datadir=None, location=None, state_location=None, country_location=None, file_path=None, use_default=False):
    """
    Get distribution of school sizes by size bracket or bin. If use_default,
    then we'll first try to look for location specific data and if that's not
    available we'll use default data from default_location, default_state,
    default_country. This may not be appropriate for the population under study
    so it's best to provide as much data as you can for the specific population.

    Args:
        datadir (string)          : file path to the data directory
        location (string)         : name of the location
        state_location (string)   : name of the state the location is in
        country_location (string) : name of the country the location is in
        file_path (string)        : file path to user specified school size distribution data
        use_default (bool)        : if True, try to first use the other parameters to find data specific to the location under study, otherwise returns default data drawing from default_location, default_state, default_country.

    Returns:
        A dictionary of the distribution of school sizes by bracket.
    """
    # Use default if no file for this location.
    location_data = load_location(location, state_location, country_location, revert_to_default=use_default)
    # Use default if no data for this parameter.
    if use_default and (location_data.school_size_distribution is None or len(location_data.school_size_distribution) == 0):
        return get_school_size_distr_by_brackets(location=cfg.default_location,
                                                 state_location=cfg.default_state,
                                                 country_location=cfg.default_country,
                                                 use_default=False)

    size_distr = dict(enumerate(location_data.school_size_distribution))
    size_distr = spb.norm_dic(size_distr)
    return size_distr


# ### Default school type data ### #
def get_default_school_type_age_ranges():
    """
    Define and return default school types and the age range for each.

    Return:
        A dictionary of default school types and the age range for each.

    """
    school_type_age_ranges = {}
    school_type_age_ranges['pk'] = np.arange(3, 6)
    school_type_age_ranges['es'] = np.arange(6, 11)
    school_type_age_ranges['ms'] = np.arange(11, 14)
    school_type_age_ranges['hs'] = np.arange(14, 18)
    school_type_age_ranges['uv'] = np.arange(18, 101)

    return school_type_age_ranges


def get_default_school_types_distr_by_age():
    """
    Define and return default probabilities of school type for each age.

    Return:
        A dictionary of default probabilities for the school type likely for each age.

    """
    school_type_age_ranges = get_default_school_type_age_ranges()

    school_types_distr_by_age = {}
    for a in range(101):
        school_types_distr_by_age[a] = dict.fromkeys(list(school_type_age_ranges.keys()), 0.)

    for k in school_type_age_ranges.keys():
        for a in school_type_age_ranges[k]:
            school_types_distr_by_age[a][k] = 1.

    return school_types_distr_by_age


def get_default_school_types_by_age_single():
    """
    Define and return default school type by age by assigning the school type with the highest probability.

    Return:
        A dictionary of default school type by age.

    """
    school_types_distr_by_age = get_default_school_types_distr_by_age()
    school_types_by_age_single = {}
    for a in range(101):
        values_to_keys_dic = {school_types_distr_by_age[a][k]: k for k in school_types_distr_by_age[a]}
        max_v = max(values_to_keys_dic.keys())
        max_k = values_to_keys_dic[max_v]
        if max_v != 0:
            school_types_by_age_single[a] = max_k

    return school_types_by_age_single


def get_default_school_size_distr_brackets():
    """
    Define and return default school size distribution brackets.

    Return:
        A dictionary of school size brackets.

    """
    return get_school_size_brackets(cfg.datadir, country_location='usa', state_location=cfg.default_state, location=cfg.default_location, use_default=True)


def get_default_school_size_distr_by_type():
    """
    Define and return default school size distribution for each school type. The school size distributions are binned to size groups or brackets.

    Return:
        A dictionary of school size distributions binned by size groups or brackets for each type of default school.

    """
    school_size_distr_by_type = {}

    school_types = ['pk', 'es', 'ms', 'hs', 'uv']

    for k in school_types:
        school_size_distr_by_type[k] = get_school_size_distr_by_brackets(cfg.datadir, country_location='usa', state_location=cfg.default_state, location=cfg.default_location, use_default=True)

    return school_size_distr_by_type


def get_school_type_age_ranges(datadir=None, location=None, state_location=None, country_location=None, file_path=None, use_default=False):
    """
    Get a dictionary of the school types and the age range for each for the location specified.

    Args:
        datadir (string)          : file path to the data directory
        location (string)         : name of the location
        state_location (string)   : name of the state the location is in
        country_location (string) : name of the country the location is in
        file_path (string)        : file path to user specified distribution data
        use_default (bool)        : if True, try to first use the other parameters to find data specific to the location under study, otherwise returns default data drawing from Seattle, Washington.

    Returns:
        A dictionary of default school types and the age range for each.
    """
    # Use default if no file for this location.
    location_data = load_location(location, state_location, country_location, revert_to_default=use_default)
    # Use default if no data for this parameter.
    if use_default and (location_data.school_types_by_age is None or len(location_data.school_types_by_age) == 0):
        return get_school_type_age_ranges(location=cfg.default_location,
                                          state_location=cfg.default_state,
                                          country_location=cfg.default_country,
                                          use_default=False)

    school_type_age_ranges = dict()
    for school_type_by_age in location_data.school_types_by_age:
        age_min = school_type_by_age.age_range[0]
        age_max = school_type_by_age.age_range[1]
        school_type_age_ranges[school_type_by_age.school_type] = np.arange(age_min, age_max + 1)
    return school_type_age_ranges


def get_school_size_distr_by_type(datadir=None, location=None, state_location=None, country_location=None, file_path=None, use_default=False):
    """
    Get the school size distribution by school types. If use_default, then we'll try to look for location specific data first,
    and if that's not available we'll use default data from the set default locations (see sp.config.py). This may not be appropriate
    for the population under study so it's best to provide as much data as you can for the specific population.

    Args:
        datadir (string)          : file path to the data directory
        location (string)         : name of the location
        state_location (string)   : name of the state the location is in
        country_location (string) : name of the country the location is in, which should be the 'usa'
        file_path (string)        : file path to user specified distribution data
        use_default (bool)        : if True, try to first use the other parameters to find data specific to the location under study, otherwise returns default data drawing from Seattle, Washington.

    Returns:
        A dictionary of school size distributions binned by size groups or brackets for each type of default school.
    """
    # Use default if no file for this location.
    location_data = load_location(location, state_location, country_location, revert_to_default=use_default)
    # Use default if no data for this parameter.
    if use_default and (location_data.school_size_distribution_by_type is None or len(location_data.school_size_distribution_by_type) == 0):
        return get_school_size_distr_by_type(location=cfg.default_location,
                                             state_location=cfg.default_state,
                                             country_location=cfg.default_country,
                                             use_default=False)

    school_size_distr_by_type = {}
    for dist_by_type in location_data.school_size_distribution_by_type:
        size_dist = dict(enumerate(dist_by_type.size_distribution))
        school_size_distr_by_type[dist_by_type.school_type] = size_dist
    return school_size_distr_by_type


def get_employment_rates(datadir=None, location=None, state_location=None, country_location=None, file_path=None, use_default=False):
    """
    Get employment rates by age. If use_default, then we'll first try to look
    for location specific data and if that's not available we'll use default
    data from default_location, default_state, default_country. This may not be
    appropriate for the population under study so it's best to provide as much
    data as you can for the specific population.

    Args:
        datadir (string)          : file path to the data directory
        location (string)         : name of the location
        state_location (string)   : name of the state the location is in
        country_location (string) : name of the country the location is in, which should be the 'usa'
        file_path (string)        : file path to user specified employment by age data
        use_default (bool)        : if True, try to first use the other parameters to find data specific to the location under study, otherwise returns default data drawing from default_location, default_state, default_country.

    Returns:
        A dictionary of employment rates by age.
    """
    # Use default if no file for this location.
    location_data = load_location(location, state_location, country_location, revert_to_default=use_default)
    # Use default if no data for this parameter.
    if use_default and (location_data.employment_rates_by_age is None or len(location_data.employment_rates_by_age) == 0):
        return get_employment_rates(location=cfg.default_location,
                                    state_location=cfg.default_state,
                                    country_location=cfg.default_country,
                                    use_default=False)

    return dict(location_data.employment_rates_by_age)


def get_workplace_size_brackets(datadir=None, location=None, state_location=None, country_location=None, file_path=None, use_default=False):
    """
    Get workplace size brackets. If use_default, then we'll first try to look
    for location specific data and if that's not available we'll use default
    data from default_location, default_state, default_country. This may not be
    appropriate for the population under study so it's best to provide as much
    data as you can for the specific population.

    Args:
        datadir (string)          : file path to the data directory
        location (string)         : name of the location
        state_location (string)   : name of the state the location is in
        country_location (string) : name of the country the location is in, which should be the 'usa'
        file_path (string)        : file path to user specified workplace size brackets data
        use_default (bool)        : if True, try to first use the other parameters to find data specific to the location under study, otherwise returns default data drawing from default_location, default_state, default_country.

    Returns:
        A dictionary of workplace size brackets.
    """
    # Use default if no file for this location.
    location_data = load_location(location, state_location, country_location, revert_to_default=use_default)
    # Use default if no data for this parameter.
    if use_default and (location_data.workplace_size_counts_by_num_personnel is None or len(location_data.workplace_size_counts_by_num_personnel) == 0):
        return get_workplace_size_brackets(location=cfg.default_location,
                                           state_location=cfg.default_state,
                                           country_location=cfg.default_country,
                                           use_default=False)

    workplace_size_brackets = dict()
    for bracket_index, bracket in enumerate(location_data.workplace_size_counts_by_num_personnel):
        size_min = int(bracket[0])
        size_max = int(bracket[1])
        workplace_size_brackets[bracket_index] = np.arange(size_min, size_max + 1)
    return workplace_size_brackets


def get_workplace_size_distr_by_brackets(datadir=None, location=None, state_location=None, country_location=None, file_path=None, use_default=False):
    """
    Get the distribution of workplace size by brackets. If use_default, then
    we'll first try to look for location specific data and if that's not
    available we'll use default data from default_location, default_state,
    default_country. This may not be appropriate for the population under study
    so it's best to provide as much data as you can for the specific population.

    Args:
        datadir (string)          : file path to the data directory
        location (string)         : name of the location
        state_location (string)   : name of the state the location is in
        country_location (string) : name of the country the location is in
        file_path (string)        : file path to user specified workplace size distribution data
        use_default (bool)        : if True, try to first use the other parameters to find data specific to the location under study, otherwise returns default data drawing from default_location, default_state, default_country.

    Returns:
        A dictionary of the distribution of workplace sizes by bracket.
    """
    # Use default if no file for this location.
    location_data = load_location(location, state_location, country_location, revert_to_default=use_default)
    # Use default if no data for this parameter.
    if use_default and (location_data.workplace_size_counts_by_num_personnel is None or len(location_data.workplace_size_counts_by_num_personnel) == 0):
        return get_workplace_size_distr_by_brackets(location=cfg.default_location,
                                                    state_location=cfg.default_state,
                                                    country_location=cfg.default_country,
                                                    use_default=False)

    bracket_sizes = [ [bracket[0], bracket[1][2]]
                      for bracket in enumerate(location_data.workplace_size_counts_by_num_personnel) ]
    dist = dict(bracket_sizes)
    return dist


def get_state_postal_code(state_location, country_location):
    """
    Get the state postal code.

    Args:
        state_location (string)   : name of the state
        country_location (string) : name of the country the state is in

    Return:
        str: A postal code for the state_location.
    """
    base_dir = get_relative_path(cfg.datadir)
    file_path = os.path.join(base_dir,  country_location, 'postal_codes.csv')

    df = pd.read_csv(file_path, delimiter=',')
    dic = dict(zip(df.state, df.postal_code))
    return dic[state_location]


def get_usa_long_term_care_facility_data(datadir=None, state_location=None, country_location=None, part=None, file_path=None, use_default=False):
    """
    Get state level data table from National survey on Long Term Care Providers
    for the US from 2015-2016.

    Args:
        datadir (string)          : file path to the data directory
        state_location (string)   : name of the state the location is in
        country_location (string) : name of the country the location is in
        part (int)                : part 1 or 2 of the table
        file_path (string)        : file path to user specified LTCF distribution data
        use_default (bool)        : if True, try to first use the other parameters to find data specific to the location under study, otherwise returns default data drawing from Seattle, Washington.

    Returns:
        str: A file path to data on the size distribution of residents per
        facility for Long Term Care Facilities.
    """
    # TODO: need to talk w/ Dina about this one.
    raise NotImplementedError()
    if file_path is None:
        file_path = get_usa_long_term_care_facility_path(datadir, state_location, country_location, part)
    try:
        df = pd.read_csv(file_path, header=2)
    except:
        if use_default:
            file_path = get_usa_long_term_care_facility_path(datadir, state_location=cfg.default_state, country_location=cfg.default_country, part=part)
            df = pd.read_csv(file_path, header=2)
        else:
            raise NotImplementedError(f"Data unavailable for the location specified. Please check input strings or set use_default to True to use default values from {cfg.default_state}, {cfg.default_country}.")
    return df


def get_long_term_care_facility_residents_distr(datadir=None, location=None, state_location=None, country_location=None, file_path=None, use_default=False):
    """
    Get size distribution of residents per facility for Long Term Care
    Facilities.

    Args:
        datadir (string)          : file path to the data directory
        location (string)         : name of the location
        state_location (string)   : name of the state the location is in
        country_location (string) : name of the country the location is in
        file_path (string)        : file path to user specified LTCF resident size distribution data
        use_default (bool)        : if True, try to first use the other parameters to find data specific to the location under study, otherwise returns default data drawing from Seattle, Washington.

    Returns:
        A dictionary of the distribution of residents per facility for Long Term
        Care Facilities.
    """
    # Use default if no file for this location.
    location_data = load_location(location, state_location, country_location, revert_to_default=use_default)
    # Use default if no data for this parameter.
    if use_default and (location_data.ltcf_num_residents_distribution is None or len(location_data.ltcf_num_residents_distribution) == 0):
        return get_long_term_care_facility_residents_distr(location=cfg.default_location,
                                                           state_location=cfg.default_state,
                                                           country_location=cfg.default_country,
                                                           use_default=False)

    bin_dist = [ [bracket[0], bracket[1][2]] for bracket in enumerate(location_data.ltcf_num_residents_distribution)]
    dist = dict(bin_dist)
    return dist


def get_long_term_care_facility_residents_distr_brackets(datadir=None, location=None, state_location=None, country_location=None, file_path=None, use_default=False):
    """
    Get size bins for the distribution of residents per facility for Long Term
    Care Facilities.

    Args:
        datadir (string)          : file path to the data directory
        location (string)         : name of the location
        state_location (string)   : name of the state the location is in
        country_location (string) : name of the country the location is in, which should be the 'usa'
        file_path (string)        : file path to user specified LTCF resident size brackets data
        use_default (bool)        : if True, try to first use the other parameters to find data specific to the location under study, otherwise returns default data drawing from Seattle, Washington.

    Returns:
        A dictionary of size brackets or bins for residents per facility.
    """
    # Use default if no file for this location.
    location_data = load_location(location, state_location, country_location, revert_to_default=use_default)
    # Use default if no data for this parameter.
    if use_default and (location_data.ltcf_num_residents_distribution is None or len(location_data.ltcf_num_residents_distribution) == 0):
        return get_long_term_care_facility_residents_distr_brackets(location=cfg.default_location,
                                                                    state_location=cfg.default_state,
                                                                    country_location=cfg.default_country,
                                                                    use_default=False)

    num_residents_brackets = dict()
    for bracket_index, bracket in enumerate(location_data.ltcf_num_residents_distribution):
        min_num_residents = int(bracket[0])
        max_num_residents = int(bracket[1])
        num_residents_brackets[bracket_index] = np.arange(min_num_residents, max_num_residents + 1)
    return num_residents_brackets


def get_long_term_care_facility_resident_to_staff_ratios_distr(datadir=None, location=None, state_location=None, country_location=None, file_path=None, use_default=False):
    """
    Get size distribution of resident to staff ratios per facility for Long Term
    Care Facilities.

    Args:
        datadir (string)          : file path to the data directory
        location (string)         : name of the location
        state_location (string)   : name of the state the location is in
        country_location (string) : name of the country the location is in
        file_path (string)        : file path to user specified resident to staff ratio distribution data
        use_default (bool)        : if True, try to first use the other parameters to find data specific to the location under study, otherwise returns default data drawing from Seattle, Washington.

    Returns:
        A dictionary of the distribution of residents per facility for Long Term
        Care Facilities.
    """
    # Use default if no file for this location.
    location_data = load_location(location, state_location, country_location, revert_to_default=use_default)
    # Use default if no data for this parameter.
    if use_default and (location_data.ltcf_resident_to_staff_ratio_distribution is None or len(location_data.ltcf_resident_to_staff_ratio_distribution) == 0):
        return get_long_term_care_facility_resident_to_staff_ratios_distr(location=cfg.default_location,
                                                                          state_location=cfg.default_state,
                                                                          country_location=cfg.default_country,
                                                                          use_default=False)

    bin_dist = [ [bracket[0], bracket[1][2]] for bracket in enumerate(location_data.ltcf_resident_to_staff_ratio_distribution)]
    dist = dict(bin_dist)
    return dist


def get_long_term_care_facility_resident_to_staff_ratios_brackets(datadir=None, location=None, state_location=None, country_location=None, file_path=None, use_default=False):
    """
    Get size bins for the distribution of resident to staff ratios per facility
    for Long Term Care Facilities.

    Args:
        datadir (string)          : file path to the data directory
        location (string)         : name of the location
        state_location (string)   : name of the state the location is in
        country_location (string) : name of the country the location is in, which should be the 'usa'
        file_path (string)        : file path to user specified resident to staff ratio brackets data
        use_default (bool)        : if True, try to first use the other parameters to find data specific to the location under study, otherwise returns default data drawing from Seattle, Washington.

    Returns:
        A dictionary of size brackets or bins for resident to staff ratios per
        facility.
    """
    # Use default if no file for this location.
    location_data = load_location(location, state_location, country_location, revert_to_default=use_default)
    # Use default if no data for this parameter.
    if use_default and (location_data.ltcf_resident_to_staff_ratio_distribution is None or len(location_data.ltcf_resident_to_staff_ratio_distribution) == 0):
        return get_long_term_care_facility_resident_to_staff_ratios_brackets(location=cfg.default_location,
                                                                             state_location=cfg.default_state,
                                                                             country_location=cfg.default_country,
                                                                             use_default=False)

    ltcf_ratio_brackets = dict()
    for bracket_index, bracket in enumerate(location_data.ltcf_resident_to_staff_ratio_distribution):
        size_min = bracket[0]
        size_max = bracket[1]
        ltcf_ratio_brackets[bracket_index] = np.arange(size_min, size_max + 1)
    return ltcf_ratio_brackets


def get_long_term_care_facility_use_rates(datadir=None, location=None, state_location=None, country_location=None, file_path=None, use_default=False):
    """
    Get Long Term Care Facility use rates by age for a state.

    Args:
        datadir (str)          : file path to the data directory
        location_alias (str)   : more commonly known name of the location
        state_location (str)   : name of the state the location is in
        country_location (str) : name of the country the location is in
        file_path (string)     : file path to user specified gender by age bracket distribution data
        use_default (bool)     : if True, try to first use the other parameters to find data specific to the location under study, otherwise returns default data drawing from Seattle, Washington.


    Returns:
        dict: A dictionary of the Long Term Care Facility usage rates by age.

    Note:
        Currently only available for the United States.
    """
    # Use default if no file for this location.
    location_data = load_location(location, state_location, country_location, revert_to_default=use_default)
    # Use default if no data for this parameter.
    if use_default and (location_data.ltcf_use_rate_distribution is None or len(location_data.ltcf_use_rate_distribution) == 0):
        return get_long_term_care_facility_use_rates(location=cfg.default_location,
                                                     state_location=cfg.default_state,
                                                     country_location=cfg.default_country,
                                                     use_default=False)

    dist = [[int(d[0]), d[1]] for d in location_data.ltcf_use_rate_distribution]
    return dict(dist)<|MERGE_RESOLUTION|>--- conflicted
+++ resolved
@@ -276,15 +276,6 @@
         households for households of size s-1.
 
     """
-<<<<<<< HEAD
-    location = load_location(location, state_location, country_location, revert_to_default=use_default)
-    if household_size_1_included:
-        # raise NotImplementedError(f"Not supported: household_size_1_included = {household_size_1_included}")
-        dist = [d[0:] for d in location.household_head_age_distribution_by_family_size]
-    else:
-        # location = load_location(location, state_location, country_location, revert_to_default=use_default)
-        dist = [d[1:] for d in location.household_head_age_distribution_by_family_size]
-=======
     # Use default if no file for this location.
     location_data = load_location(location, state_location, country_location, revert_to_default=use_default)
     # Use default if no data for this parameter.
@@ -294,7 +285,6 @@
                                           country_location=cfg.default_country,
                                           use_default=False)
     dist = [d[1:] for d in location_data.household_head_age_distribution_by_family_size]
->>>>>>> 74775495
     return np.array(dist)
 
 
