"""
This module generates the household, school, and workplace contact networks.
"""

import sciris as sc
import numpy as np
import pandas as pd
import networkx as nx
from . import data_distributions as spdata
from . import schools as spsch
from .config import logger as log, checkmem


def make_contacts_from_microstructure_objects(age_by_uid_dic,
                                              homes_by_uids,
                                              schools_by_uids=None,
                                              teachers_by_uids=None,
                                              non_teaching_staff_uids=None,
                                              workplaces_by_uids=None,
                                              facilities_by_uids=None,
                                              facilities_staff_uids=None,
                                              use_two_group_reduction=False,
                                              average_LTCF_degree=20,
                                              with_school_types=False,
                                              school_mixing_type='random',
                                              average_class_size=20,
                                              inter_grade_mixing=0.1,
                                              average_student_teacher_ratio=20,
                                              average_teacher_teacher_degree=3,
                                              average_student_all_staff_ratio=15,
                                              average_additional_staff_degree=20,
                                              school_type_by_age=None,
                                              workplaces_by_industry_codes=None,
                                              max_contacts=None):
    """
    From microstructure objects (dictionary mapping ID to age, lists of lists in different settings, etc.), create a dictionary of individuals.
    Each key is the ID of an individual which maps to a dictionary for that individual with attributes such as their age, household ID (hhid),
    school ID (scid), workplace ID (wpid), workplace industry code (wpindcode) if available, and contacts in different layers.

    Args:
        age_by_uid_dic (dict)                             : dictionary mapping id to age for all individuals in the population
        homes_by_uids (list)                              : A list of lists where each sublist is a household and the IDs of the household members.
        schools_by_uids (list)                            : A list of lists, where each sublist represents a school and the ids of the students and teachers within it
        teachers_by_uids (list)                           : A list of lists, where each sublist represents a school and the ids of the teachers within it
        workplaces_by_uids (list)                         : A list of lists, where each sublist represents a workplace and the ids of the workers within it
        facilities_by_uids (list)                         : A list of lists, where each sublist represents a skilled nursing or long term care facility and the ids of the residents living within it
        facilities_staff_uids (list)                      : A list of lists, where each sublist represents a skilled nursing or long term care facility and the ids of the staff working within it
        non_teaching_staff_uids (list)                    : None or a list of lists, where each sublist represents a school and the ids of the non teaching staff within it
        use_two_group_reduction (bool)                    : If True, create long term care facilities with reduced contacts across both groups
        average_LTCF_degree (int)                         : default average degree in long term care facilities
        with_school_types (bool)                          : If True, creates explicit school types.
        school_mixing_type (str or dict)                  : The mixing type for schools, 'random', 'age_clustered', or 'age_and_class_clustered' if string, and a dictionary of these by school type otherwise. 'random' means random graphs for each school, 'age_clustered' means random graphs but with students mostly mixing within the age/grade (inter_grade_mixing controls mixing between grades), 'age_and_grade_clustered' means students cohorted into classes with their own teachers.
        average_class_size (float)                        : The average classroom size.
        inter_grade_mixing (float)                        : The average fraction of mixing between grades in the same school for clustered school mixing types.
        average_student_teacher_ratio (float)             : The average number of students per teacher.
        average_teacher_teacher_degree (float)            : The average number of contacts per teacher with other teachers.
        average_student_all_staff_ratio (float)           : The average number of students per staff members at school (including both teachers and non teachers).
        average_additional_staff_degree (float)           : The average number of contacts per additional non teaching staff in schools.
        school_type_by_age (dict)                         : A dictionary of probabilities for the school type likely for each age.
        workplaces_by_industry_codes (np.ndarray or None) : array with workplace industry code for each workplace
        trimmed_size_dic (dict)                           : If supplied, trim contacts on creation rather than post hoc.

    Returns:
        A popdict of people with attributes. Dictionary keys are the IDs of individuals in the population and the values are a dictionary
        for each individual with their attributes, such as age, household ID (hhid), school ID (scid), workplace ID (wpid), workplace
        industry code (wpindcode) if available, and the IDs of their contacts in different layers. Different layers available are
        households ('H'), schools ('S'), and workplaces ('W'), and long term care facilities ('LTCF'). Contacts in these layers are clustered and thus form a network composed of
        groups of people interacting with each other. For example, all household members are contacts of each other, and everyone in the
        same school is considered a contact of each other. If use_two_group_reduction is True, then contracts within 'LTCF' are reduced
        from fully connected.

    Notes:
        Methods to trim large groups of contacts down to better approximate a sense of close contacts (such as classroom sizes or
        smaller work groups are available via sp.trim_contacts() or sp.create_reduced_contacts_with_group_types(): see these methods for more details).

        If with_school_types==False, completely random schools will be generated with respect to the average_class_size,
        but other parameters such as average_additional_staff_degree will not be used.
    """
    log.debug('make_contacts_from_microstructure_objects()')
    popdict = {}

    grade_age_mapping = {i: i+5 for i in range(13)}
    age_grade_mapping = {i+5: i for i in range(13)}
    age_grade_mapping[3] = 0
    age_grade_mapping[4] = 0

    # what are the school types by age
    school_type_by_age = sc.mergedicts(spdata.get_default_school_types_by_age_single(), school_type_by_age)
    school_types = list(set(school_type_by_age.values()))  # get the location specific school types whatever they may be

    # check school mixing type
    if isinstance(school_mixing_type, str):
        school_mixing_type_dic = dict.fromkeys(school_types, school_mixing_type)
    elif isinstance(school_mixing_type, dict):
        school_mixing_type_dic = sc.dcp(school_mixing_type)
        school_mixing_type_dic = sc.mergedicts(dict.fromkeys(school_types, 'random'), school_mixing_type_dic)  # if the dictionary given doesn't specify the mixing type for an expected school type, set the mixing type for that school type to random by default

    uids = age_by_uid_dic.keys()
    uids = [uid for uid in uids]

    popdict = {}

    # Handle trimming
    do_trim = max_contacts is not None
    max_contacts = sc.mergedicts({'W': 20}, max_contacts)
    trim_keys = max_contacts.keys()

    # Handle LTCF
    use_ltcf = facilities_by_uids is not None
    if use_ltcf:
        layer_keys = ['H', 'S', 'W', 'C', 'LTCF']
    else:
        layer_keys = ['H', 'S', 'W', 'C']

    log.debug('  starting...' + checkmem())

    # TODO: include age-based sex ratios
    sexes = np.random.randint(2, size=len(age_by_uid_dic))


    for u, uid in enumerate(age_by_uid_dic):
        popdict[uid] = {}
        popdict[uid]['age'] = int(age_by_uid_dic[uid])
        popdict[uid]['sex'] = sexes[u]
        popdict[uid]['loc'] = None
        popdict[uid]['contacts'] = {}
        if use_ltcf:
            popdict[uid]['snf_res'] = None
            popdict[uid]['snf_staff'] = None
        popdict[uid]['hhid'] = None
        popdict[uid]['scid'] = None
        popdict[uid]['sc_student'] = None
        popdict[uid]['sc_teacher'] = None
        popdict[uid]['sc_staff'] = None
        popdict[uid]['sc_type'] = None
        popdict[uid]['sc_mixing_type'] = None
        popdict[uid]['wpid'] = None
        popdict[uid]['wpindcode'] = None
        if use_ltcf:
            popdict[uid]['snfid'] = None
        for k in layer_keys:
            popdict[uid]['contacts'][k] = set()

    # read in facility residents and staff
    if use_ltcf:
        for nf, facility in enumerate(facilities_by_uids):
            facility_staff = facilities_staff_uids[nf]

            for u in facility:
                popdict[u]['snf_res'] = 1
                popdict[u]['snfid'] = nf

            for u in facility_staff:
                popdict[u]['snf_staff'] = 1
                popdict[u]['snfid'] = nf

            if use_two_group_reduction:
                popdict = create_reduced_contacts_with_group_types(popdict, facility, facility_staff, 'LTCF',
                                                                   average_degree=average_LTCF_degree,
                                                                   force_cross_edges=True)

            else:
                log.debug('...LTCFs ' + checkmem())
                for uid in facility:
                    popdict[uid]['contacts']['LTCF'] = set(facility)
                    popdict[uid]['contacts']['LTCF'] = popdict[uid]['contacts']['LTCF'].union(set(facility_staff))
                    popdict[uid]['contacts']['LTCF'].remove(uid)

                for uid in facility_staff:
                    popdict[uid]['contacts']['LTCF'] = set(facility)
                    popdict[uid]['contacts']['LTCF'] = popdict[uid]['contacts']['LTCF'].union(set(facility_staff))
                    popdict[uid]['contacts']['LTCF'].remove(uid)


    log.debug('...households ' + checkmem())
    for nh, household in enumerate(homes_by_uids):
        for uid in household:
            popdict[uid]['contacts']['H'] = set(household)
            popdict[uid]['contacts']['H'].remove(uid)
            popdict[uid]['hhid'] = nh


    log.debug('...students ' + checkmem())


    for ns, students in enumerate(schools_by_uids):
        teachers = teachers_by_uids[ns]
        if non_teaching_staff_uids is None:
            non_teaching_staff = []
        elif non_teaching_staff_uids == []:
            non_teaching_staff = []
        else:
            non_teaching_staff = non_teaching_staff_uids[ns]

        this_school_type = None
        this_school_mixing_type = None

        if with_school_types:
            student_ages = [age_by_uid_dic[i] for i in students]
            min_age = min(student_ages)
            this_school_type = school_type_by_age[min_age]
            this_school_mixing_type = school_mixing_type_dic[this_school_type]
            spsch.add_school_edges(popdict, students, student_ages, teachers, non_teaching_staff, age_by_uid_dic, grade_age_mapping, age_grade_mapping, average_class_size, inter_grade_mixing, average_student_teacher_ratio, average_teacher_teacher_degree, average_additional_staff_degree, this_school_mixing_type)
        else:
            school = students.copy() + teachers.copy() + non_teaching_staff.copy()
            school_edges = spsch.generate_random_contacts_across_school(school, average_class_size)
            spsch.add_contacts_from_edgelist(popdict, school_edges, 'S')

        for uid in students:
            popdict[uid]['scid'] = ns
            popdict[uid]['sc_student'] = 1
            popdict[uid]['sc_type'] = this_school_type
            popdict[uid]['sc_mixing_type'] = this_school_mixing_type

        for uid in teachers:
            popdict[uid]['scid'] = ns
            popdict[uid]['sc_teacher'] = 1
            popdict[uid]['sc_type'] = this_school_type
            popdict[uid]['sc_mixing_type'] = this_school_mixing_type

        for uid in non_teaching_staff:
            popdict[uid]['scid'] = ns
            popdict[uid]['sc_staff'] = 1
            popdict[uid]['sc_type'] = this_school_type
            popdict[uid]['sc_mixing_type'] = this_school_mixing_type


    log.debug('...workplaces ' + checkmem())
    if do_trim and 'W' in trim_keys:
        max_W_size = int(max_contacts['W'] // 2)  # Divide by 2 since bi-directional contacts get added in later

        # Loop over workplaces but only generate the requested contacts
        for nw, workplace in enumerate(workplaces_by_uids):
            for uid in workplace:
                uids = set(workplace)
                uids.remove(uid)
                if len(uids) > max_W_size:
                    uids = np.random.choice(list(uids), size=max_W_size, replace=False)
                popdict[uid]['contacts']['W'] = set(uids)
                popdict[uid]['wpid'] = nw
                if workplaces_by_industry_codes is not None:
                    popdict[uid]['wpindcode'] = int(workplaces_by_industry_codes[nw])

        # Add pairing contacts back in
        for uid in popdict.keys():
            for c in popdict[uid]['contacts']['W']:
                popdict[c]['contacts']['W'].add(uid)
    else:
        for nw, workplace in enumerate(workplaces_by_uids):
            for uid in workplace:
                popdict[uid]['contacts']['W'] = set(workplace)
                popdict[uid]['contacts']['W'].remove(uid)
                popdict[uid]['wpid'] = nw
                if workplaces_by_industry_codes is not None:
                    popdict[uid]['wpindcode'] = int(workplaces_by_industry_codes[nw])

    log.debug('...done ' + checkmem())
    return popdict


def create_reduced_contacts_with_group_types(popdict, group_1, group_2, setting, average_degree=20, p_matrix=None, force_cross_edges=True):
    """
    Create contacts between members of group 1 and group 2, fixing the average degree, and the
    probability of an edge between any two groups controlled by p_matrix if provided.
    Forces inter group edge for each individual in group 1 with force_cross_groups equal to True.
    This means not everyone in group 2 will have a contact with group 1.

    Args:
        group_1 (list)            : list of ids for group 1
        group_2 (list)            : list of ids for group 2
        average_degree (int)      : average degree across group 1 and 2
        p_matrix (np.ndarray)     : probability matrix for edges between any two groups
        force_cross_groups (bool) : If True, force each individual to have at least one contact with a member from the other group

    Returns:
        Popdict with edges added for nodes in the two groups.

    Notes:
        This method uses the Stochastic Block Model algorithm to generate contacts both between nodes in different groups
    and for nodes within the same group. In the current version, fixing the average degree and p_matrix, the matrix of probabilities
    for edges between any two groups is not supported. Future versions may add support for this.
    """

    if len(group_1) == 0 or len(group_2) == 0:
        errormsg = f'This method requires that both groups are populated. If one of the two groups has size 0, then consider using the synthpops.trim_contacts() method, or checking that the groups provided to this method are correct.'
        raise ValueError(errormsg)

    if average_degree < 2:
        errormsg = f'This method is likely to create disconnected graphs with average_degree < 2. In order to keep the group connected, use a higher average_degree for nodes across the two groups.'
        raise ValueError(errormsg)

    r1 = [int(i) for i in group_1]
    r2 = [int(i) for i in group_2]

    n1 = list(np.arange(len(r1)).astype(int))
    n2 = list(np.arange(len(r1), len(r1)+len(r2)).astype(int))

    group = r1 + r2
    sizes = [len(r1), len(r2)]

    for i in popdict:
        popdict[i]['contacts'].setdefault(setting, set())

    # group is less than the average degree, so return a fully connected graph instead
    if len(group) <= average_degree:
        G = nx.complete_graph(len(group))

    # group 2 is less than 2 people so everyone in group 1 must be connected to that lone group 2 individual, create a fully connected graph then remove some edges at random to preserve the degree distribution
    elif len(group_2) < 2:
        G = nx.complete_graph(len(group))
        for i in n1:
            group_1_neighbors = [j for j in G.neighbors(i) if j in n1]

            # if the person's degree is too high, cut out some contacts
            if len(group_1_neighbors) > average_degree:
                ncut = len(group_1_neighbors) - average_degree  # rough number to cut
                # ncut = spsamp.pt(ncut)  # sample from poisson that number
                # ncut = min(len(group_1_neighbors), ncut)  # make sure the number isn't greater than the people available to cut
                for k in range(ncut):
                    j = np.random.choice(group_1_neighbors)
                    G.remove_edge(i, j)
                    group_1_neighbors.remove(j)

    else:
        share_k_matrix = np.ones((2, 2))
        share_k_matrix *= average_degree/np.sum(sizes)

        if p_matrix is None:
            p_matrix = share_k_matrix.copy()

        # create a graph with edges within each groups and between members of different groups using the probability matrix
        G = nx.stochastic_block_model(sizes, p_matrix)

        # how many people in group 2 have connections they could cut to preserve the degree distribution
        group_2_to_group_2_connections = []
        for i in n2:
            group_2_neighbors = [j for j in G.neighbors(i) if j in n2]
            if len(group_2_neighbors) > 0:
                group_2_to_group_2_connections.append(i)

        # there are no people in group 2 who can remove edges to other group 2 people, so instead, just add edges
        if len(group_2_to_group_2_connections) == 0:
            for i in n1:
                group_2_neighbors = [j for j in G.neighbors(i) if j in n2]

                # need to add a contact in group 2
                if len(group_2_neighbors) == 0:

                    random_group_2_j = np.random.choice(n2)
                    G.add_edge(i, random_group_2_j)

        # some in group 2 have contacts to remove to preserve the degree distribution
        else:
            for i in n1:
                group_2_neighbors = [j for j in G.neighbors(i) if j in n2]

                # increase the degree of the node in group 1, while decreasing the degree of a member of group 2 at random
                if len(group_2_neighbors) == 0:

                    random_group_2_j = np.random.choice(n2)
                    random_group_2_neighbors = [ii for ii in G.neighbors(random_group_2_j) if ii in n2]

                    # add an edge to random_group_2_j
                    G.add_edge(i, random_group_2_j)

                    # if the group 2 person has an edge they can cut to their own group, remove it
                    if len(random_group_2_neighbors) > 0:
                        random_group_2_neighbor_cut = np.random.choice(random_group_2_neighbors)
                        G.remove_edge(random_group_2_j, random_group_2_neighbor_cut)

    E = G.edges()
    for e in E:
        i, j = e

        id_i = group[i]
        id_j = group[j]

        popdict[id_i]['contacts'][setting].add(id_j)
        popdict[id_j]['contacts'][setting].add(id_i)

    return popdict


def get_contact_counts_by_layer(popdict,
                                layer='S'):
    """
    Method to count the number of contacts for individuals in the population
    based on their role in a layer and the role of their contacts. For example,
    in schools this method can distinguish the number of contacts between
    students, teachers, and non teaching staff in the population, as well as
    return the number of contacts between all individuals present in a school.
    In a population with a school layer and roles defined as students, teachers,
    and non teaching staff, this method will return the number of contacts or
    edges for sc_students, sc_teachers, and sc_staff to sc_student, sc_teacher,
    sc_staff, all_staff, all. all_staff is the combination of sc_teacher and
    sc_staff, and all is all kinds of people in schools.

    Args:
        popdict (dict)  : popdict of a Pop object, Dictionary keys are the IDs of individuals in the population and the values are a dictionary
        layer (str)     : name of the physial contact layer: H for households, S for schools, W for workplaces, C for community, etc.

    Returns:
        Tuple:
        First element is a dictionary with keys = people_types (default to ['sc_student',
        'sc_teacher', 'sc_staff']) and each value is a dictionary which stores
        the list of counts for each type of contact: default to ['sc_student',
        'sc_teacher', 'sc_staff', 'all_staff', 'all'] for example:
        contact_counter['sc_teacher']['sc_teacher'] store the counts of each
        teacher's contacts or edges to other teachers.
        Second element is a dictionary with keys = layer_id (for example: scid, wpid...),
        and value is list of contact contacts.

    """
    layer = layer.upper()
    # layer keys are used to identify the people in that layer
    layer_keys = {"S": "scid",
                  "W": "wpid",
                  "H": "hhid",
                  "LTCF": "snfid"}

    # for all layers, 'all' contact_types will store counts for all contacts but
    # based on each different layer, there can be more contact_types for example in school layer,
    # there is sc_student, sc_staff etc
    if layer == 'S':
        people_types = ['sc_student', 'sc_teacher', 'sc_staff']
        contact_types = people_types + ['all_staff', 'all']
        contact_counter = {k: dict(zip(contact_types, ([] for _ in contact_types))) for k in
                           dict.fromkeys(people_types)}
        # index_switcher is a case-switch selector for the person selected by its type
        index_switcher = {
            'sc_student': contact_counter['sc_student'],
            'sc_teacher': contact_counter['sc_teacher'],
            'sc_staff': contact_counter['sc_staff']
        }
    elif layer == "LTCF":
        people_types = ['snf_res', 'snf_staff']
        contact_types = people_types + ['all']
        contact_counter = {k: dict(zip(contact_types, ([] for _ in contact_types))) for k in
                           dict.fromkeys(people_types)}
        index_switcher = {
            'snf_res': contact_counter['snf_res'],
            'snf_staff': contact_counter['snf_staff']
        }
    elif layer in ["W", "H"]:
        people_types = [layer_keys[layer]]
        contact_types = ['all']
        contact_counter = {k: dict(zip(contact_types, ([] for _ in contact_types))) for k in
                           dict.fromkeys(people_types)}
        index_switcher = {
            layer_keys[layer]: contact_counter[layer_keys[layer]]
        }
    else:
        raise NotImplementedError(f"layer {layer} not supported.")
    contacts_counter_by_id = dict()
    for uid, person in popdict.items():
        if person[layer_keys[layer]] is not None:
            # count_switcher is a case-switch selector for contact counts by type
            count_switcher = {
                'sc_student': len([c for c in person["contacts"]["S"] if popdict[c]['sc_student']]),
                'sc_teacher': len([c for c in person["contacts"]["S"] if popdict[c]['sc_teacher']]),
                'sc_staff': len([c for c in person["contacts"]["S"] if popdict[c]['sc_staff']]),
                'snf_res' : len([c for c in person["contacts"]["LTCF"] if popdict[c]['snf_res']]),
                'snf_staff': len([c for c in person["contacts"]["LTCF"] if popdict[c]['snf_staff']]),
                'all_staff': len([c for c in person["contacts"]["S"] if popdict[c]['sc_teacher']]) +
                             len([c for c in person["contacts"]["S"] if popdict[c]['sc_staff']]),
                'all': len([c for c in person["contacts"][layer]])
            }
            contacts_counter_by_id.setdefault(person[layer_keys[layer]], [])
            for k1 in people_types:
                # if this person does not belong to a particular key, we don't need to store the counts under this key
                if person.get(k1) is not None:
<<<<<<< HEAD
                    #store the count per counter types
                    for k2 in contact_types:
                        index_switcher.get(k1)[k2].append(count_switcher.get(k2))
                    contacts_counter_by_id[person[layer_keys[layer]]].append(count_switcher.get('all'))
    return contact_counter, contacts_counter_by_id
=======
                    # store sc_teacher, sc_student, sc_staff, all_staff and all below
                    if layer == "S":
                        for k2 in people_types:
                            index_switcher.get(k1)[k2].append(count_switcher.get(k2))
                        index_switcher.get(k1)["all_staff"].append(
                            count_switcher.get('sc_teacher') + count_switcher.get('sc_staff'))
                    # for other types, only all contacts are stored
                    index_switcher.get(k1)["all"].append(count_switcher.get('all'))

    return contact_counter


def filter_people(pop, ages=None, uids=None):
    """
    Helper function to filter people based on their uid and age.

    Args:
        pop (sp.Pop)         : population
        ages (list or array) : ages of people to include
        uids (list or array) : ids of people to include

    Returns:
        array: An array of the ids of people to include for further analysis.
    """
    output = np.arange(pop.n)

    if uids is not None:  # catch instance where the only uids supplied is the first one, 0
        output = np.intersect1d(output, uids)

    if ages is not None:  # catch instance where the only ages supplied is age 0
        output = np.intersect1d(output, sc.findinds(np.isin(pop.age_by_uid, ages)))

    return output


def count_layer_degree(pop, layer='H', ages=None, uids=None, uids_included=None):
    """
    Create a dataframe from the population of people in the layer, including
    their uid, age, degree, and the ages of contacts in the layer.

    Args:
        pop (sp.Pop)                 : population
        layer (str)                  : name of the physial contact layer: H for households, S for schools, W for workplaces, C for community or other
        ages (list or array)         : ages of people to include
        uids (list or array)         : ids of people to include
        uids_included (list or None) : pre-calculated mask of people to include

    Returns:
        pandas.DataFrame: A pandas DataFrame of people in the layer including uid, age,
        degree, and the ages of contacts in the layer.
    """
    if uids_included is None:
        uids_included = filter_people(pop, ages, uids)

    layerid_mapping = {'H': 'hhid', 'LTCF': 'snfid', 'S': 'scid', 'W': 'wpid'}

    degree_dicts = []

    for i in uids_included:
        a = pop.age_by_uid[i]

        if pop.popdict[i][layerid_mapping[layer]] is not None:
            nc = len(pop.popdict[i]['contacts'][layer])
            ca = [pop.age_by_uid[j] for j in pop.popdict[i]['contacts'][layer]]
            degree_dicts.append({'uid': i, 'age': a, 'degree': nc, 'contact_ages': ca})

    degree_df = pd.DataFrame(degree_dicts)

    return degree_df


def compute_layer_degree_description(pop, layer='H', ages=None, uids=None, uids_included=None, degree_df=None, percentiles=None):
    """
    Compute a description of the statistics for the degree distribution by age
    for a layer in the population contact network. See
    pandas.Dataframe.describe() for more details on all of the statistics
    included by default.

    Args:
        pop (sp.Pop)         : population
        layer (str)  : name of the physial contact layer: H for households, S for schools, W for workplaces, C for community or other
        ages (list or array) : ages of people to include
        uids (list or array) : ids of people to include
        uids_included (list or None): pre-calculated mask of people to include
        degree_df (dataframe) : pandas dataframe of people in the layer and their uid, age, degree, and ages of their contacts in the layer
        percentiles (list) : list of the percentiles to include as statistics

    Returns:
        pandas.DataFrame: A pandas DataFrame of the statistics for the layer
        degree distribution by age.
    """
    if degree_df is None:
        degree_df = count_layer_degree(pop, layer, ages, uids, uids_included)

    if percentiles is None:
        percentiles = [0.05, 0.25, 0.5, 0.75, 0.95]

    d = degree_df.groupby('age')['degree'].describe(percentiles=percentiles)
    return d
>>>>>>> 76539876
<|MERGE_RESOLUTION|>--- conflicted
+++ resolved
@@ -469,23 +469,12 @@
             for k1 in people_types:
                 # if this person does not belong to a particular key, we don't need to store the counts under this key
                 if person.get(k1) is not None:
-<<<<<<< HEAD
                     #store the count per counter types
                     for k2 in contact_types:
                         index_switcher.get(k1)[k2].append(count_switcher.get(k2))
                     contacts_counter_by_id[person[layer_keys[layer]]].append(count_switcher.get('all'))
     return contact_counter, contacts_counter_by_id
-=======
-                    # store sc_teacher, sc_student, sc_staff, all_staff and all below
-                    if layer == "S":
-                        for k2 in people_types:
-                            index_switcher.get(k1)[k2].append(count_switcher.get(k2))
-                        index_switcher.get(k1)["all_staff"].append(
-                            count_switcher.get('sc_teacher') + count_switcher.get('sc_staff'))
-                    # for other types, only all contacts are stored
-                    index_switcher.get(k1)["all"].append(count_switcher.get('all'))
-
-    return contact_counter
+
 
 
 def filter_people(pop, ages=None, uids=None):
@@ -574,5 +563,4 @@
         percentiles = [0.05, 0.25, 0.5, 0.75, 0.95]
 
     d = degree_df.groupby('age')['degree'].describe(percentiles=percentiles)
-    return d
->>>>>>> 76539876
+    return d