--- conflicted
+++ resolved
@@ -1,8 +1,5 @@
 import numpy as np
-<<<<<<< HEAD
-=======
 import sciris as sc
->>>>>>> deeb69d6
 import json
 import jsbeautifier
 from jsonobject import *
